## Ignition Sensors 7

### Ignition Sensors 7.X.X

### Ignition Sensors 7.0.0 (202X-XX-XX)

## Ignition Sensors 6

### Ignition Sensors 6.X.X

<<<<<<< HEAD
=======
### Ignition Sensors 6.0.1 (2021-11-12)

1. Disable GPU lidar tests on macOS
    * [Pull request #163](https://github.com/ignitionrobotics/ign-sensors/pull/163)

1. Added macOS install instructions.
    * [Pull request #162](https://github.com/ignitionrobotics/ign-sensors/pull/162)

1. Destroy rendering sensors when sensor is removed.
    * [Pull request #169](https://github.com/ignitionrobotics/ign-sensors/pull/169)

>>>>>>> d450a4fe
### Ignition Sensors 6.0.0 (2021-09-30)

1. Trivial tutorial typo correction in Custom Sensors tutorial
    * [Pull request #160](https://github.com/ignitionrobotics/ign-sensors/pull/160)

1. Bumps in fortress: ign-sensors6
    * [Pull request #120](https://github.com/ignitionrobotics/ign-sensors/pull/120)

1. Port codecov to new configuration
    * [Pull request #129](https://github.com/ignitionrobotics/ign-sensors/pull/129)

1. Remove deprecations: tock
    * [Pull request #141](https://github.com/ignitionrobotics/ign-sensors/pull/141)

1. Make Sensors aware of CameraPassCountPerGpuFlush & Scene::PostFrame
    * [Pull request #145](https://github.com/ignitionrobotics/ign-sensors/pull/145)

1. Remove plugin interface and support custom sensors
    * [Pull request #90](https://github.com/ignitionrobotics/ign-sensors/pull/90)

1. Run ogre 1.x tests on macos
    * [Pull request #156](https://github.com/ignitionrobotics/ign-sensors/pull/156)

1. Segmentation sensor
    * [Pull request #133](https://github.com/ignitionrobotics/ign-sensors/pull/133)

1. Joint Force-Torque Sensor
    * [Pull request #144](https://github.com/ignitionrobotics/ign-sensors/pull/144)

## Ignition Sensors 5

### Ignition Sensors 5.X.X

### Ignition Sensors 5.0.0 (2021-03-30)

1. Bump in edifice: ign-common4
    * [Pull request #85](https://github.com/ignitionrobotics/ign-sensors/pull/85)

1. Bump in edifice: sdformat11
    * [Pull request #78](https://github.com/ignitionrobotics/ign-sensors/pull/78)

1. Bump in edifice: ign-msgs7
    * [Pull request #75](https://github.com/ignitionrobotics/ign-sensors/pull/75)

1. Bump in edifice: ign-rendering5
    * [Pull request #55](https://github.com/ignitionrobotics/ign-sensors/pull/55)

1. Documentation updates
    * [Pull request #116](https://github.com/ignitionrobotics/ign-sensors/pull/116)

## Ignition Sensors 4

### Ignition Sensors 4.X.X

### Ignition Sensors 4.2.0 (2021-07-12)

1. Add API for enabling / disabling IMU orientation
    * [Pull request #142](https://github.com/ignitionrobotics/ign-sensors/pull/142)

1. Init will now set the nextUpdateTime to zero
    * [Pull request #137](https://github.com/ignitionrobotics/ign-sensors/pull/137)

1. Remove clamping from lidar noise
    * [Pull request #132](https://github.com/ignitionrobotics/ign-sensors/pull/132)

1. Remove tools/code_check and update codecov
    * [Pull request #130](https://github.com/ignitionrobotics/ign-sensors/pull/130)

1. Disable macOS workflow
    * [Pull request #124](https://github.com/ignitionrobotics/ign-sensors/pull/124)

1. 👩‍🌾 Disable tests that consistently fail on macOS
    * [Pull request #121](https://github.com/ignitionrobotics/ign-sensors/pull/121)

1. Master branch updates
    * [Pull request #106](https://github.com/ignitionrobotics/ign-sensors/pull/106)

1. 👩‍🌾 Clear Windows warnings (backport #58)
    * [Pull request #102](https://github.com/ignitionrobotics/ign-sensors/pull/102)

1. Update thermal camera tutorial - include varying temp. objects
    * [Pull request #79](https://github.com/ignitionrobotics/ign-sensors/pull/79)

1. Fix macOS/windows tests that failed to load library
    * [Pull request #60](https://github.com/ignitionrobotics/ign-sensors/pull/60)

1. Removed issue & PR templates
    * [Pull request #99](https://github.com/ignitionrobotics/ign-sensors/pull/99)

### Ignition Sensors 4.1.0 (2021-02-10)

1. Added issue and PR templates.
    * [Pull request 91](https://github.com/ignitionrobotics/ign-sensors/pull/91)

1. Added `set_rate` service to all sensors.
    * [Pull request 95](https://github.com/ignitionrobotics/ign-sensors/pull/95)

1. Added support for 8 bit thermal camera image format.
    * [Pull request 92](https://github.com/ignitionrobotics/ign-sensors/pull/92)

1. All features up to version 3.2.0.

### Ignition Sensors 4.0.0 (2020-09-30)

1. Fix link in README.md
    * [Pull request 51](https://github.com/ignitionrobotics/ign-sensors/pull/51)

1. Move installation instructions from README.md to Installation tutorial
    * [Pull request 50](https://github.com/ignitionrobotics/ign-sensors/pull/50)

1. Bump ign-math to 6.6
    * [Pull request 48](https://github.com/ignitionrobotics/ign-sensors/pull/48)

1. Replaced common::Time with std::chrono
    * [Pull request 41](https://github.com/ignitionrobotics/ign-sensors/pull/41)

1. Depend on ign-msgs6, ign-transport9, sdf10
    * [Pull request 31](https://github.com/ignitionrobotics/ign-sensors/pull/31)

1. GitHub migration
    * [Pull request 12](https://github.com/ignitionrobotics/ign-sensors/pull/12)
    * [Pull request 16](https://github.com/ignitionrobotics/ign-sensors/pull/16)
    * [Pull request 22](https://github.com/ignitionrobotics/ign-sensors/pull/22)

1. Set camera sensor visibility mask
    * [BitBucket pull request 115](https://osrf-migration.github.io/ignition-gh-pages/#!/ignitionrobotics/ign-sensors/pull-requests/115)

1. Depend on ign-rendering4
    * [BitBucket pull request 111](https://osrf-migration.github.io/ignition-gh-pages/#!/ignitionrobotics/ign-sensors/pull-requests/111)

## Ignition Sensors 3

### Ignition Sensors 3.X.X (202X-XX-XX)

### Ignition Sensors 3.3.0 (2021-08-26)

1. 👩‍🌾 Print debug messages when sensors advertise topics
    * [Pull request #151](https://github.com/ignitionrobotics/ign-sensors/pull/151)

1. Publish performance sensor metrics.
    * [Pull request #146](https://github.com/ignitionrobotics/ign-sensors/pull/146)

1. CI and infrastructure
    * [Pull request #130](https://github.com/ignitionrobotics/ign-sensors/pull/130)
    * [Pull request #150](https://github.com/ignitionrobotics/ign-sensors/pull/150)
    * [Pull request #106](https://github.com/ignitionrobotics/ign-sensors/pull/106)

1. 👩‍🌾 Disable tests that consistently fail on macOS
    * [Pull request #121](https://github.com/ignitionrobotics/ign-sensors/pull/121)

1. 👩‍🌾 Clear Windows warnings (backport #58)
    * [Pull request #58](https://github.com/ignitionrobotics/ign-sensors/pull/58)

1. Fix macOS/windows tests that failed to load library (backport #60)
    * [Pull request #60](https://github.com/ignitionrobotics/ign-sensors/pull/60)

### Ignition Sensors 3.2.0 (2021-02-08)

1. Apply noise to lidar point cloud.
    * [Pull request 86](https://github.com/ignitionrobotics/ign-sensors/pull/86)

1. Add Windows Installation.
    * [Pull request 82](https://github.com/ignitionrobotics/ign-sensors/pull/82)

1. Added thermal camera tutorial.
    * [Pull request 61](https://github.com/ignitionrobotics/ign-sensors/pull/61)

1. Prevent segfaults on test failures, make tests verbose.
    * [Pull request 56](https://github.com/ignitionrobotics/ign-sensors/pull/56)

1. Resolve updated codecheck issues.
    * [Pull request 57](https://github.com/ignitionrobotics/ign-sensors/pull/57)

1. Improve fork experience.
    * [Pull request 54](https://github.com/ignitionrobotics/ign-sensors/pull/54)

### Ignition Sensors 3.1.0 (2020-09-03)

1. Update camera sensor only when needed
    * [Pull request 37](https://github.com/ignitionrobotics/ign-sensors/pull/37)

1. Add noise to RGBD camera.
    * [Pull Request 35](https://github.com/ignitionrobotics/ign-sensors/pull/35)

1. Fix version numbers in config.hh
    * [Pull Request 42](https://github.com/ignitionrobotics/ign-sensors/pull/42)

1. Make sure all sensors have a default topic. When invalid topics are passed
   in, convert them to valid topics if possible. If not possible to convert
   into valid topic, fail gracefully.
    * [Pull Request 33](https://github.com/ignitionrobotics/ign-sensors/pull/33)

1. GitHub migration
    * [Pull request 11](https://github.com/ignitionrobotics/ign-sensors/pull/11)
    * [Pull request 21](https://github.com/ignitionrobotics/ign-sensors/pull/21)

### Ignition Sensors 3.0.0 (2019-12-10)

1. Add support for sdformat frame semantics
    * [BitBucket pull request 104](https://osrf-migration.github.io/ignition-gh-pages/#!/ignitionrobotics/ign-sensors/pull-requests/104)

1. Remove deprecations in ign-sensors3
    * [BitBucket pull request 103](https://osrf-migration.github.io/ignition-gh-pages/#!/ignitionrobotics/ign-sensors/pull-requests/103)

1. Break out image noise classes
    * [BitBucket pull request 102](https://osrf-migration.github.io/ignition-gh-pages/#!/ignitionrobotics/ign-sensors/pull-requests/102)

1. Depend on ign-transport8, ign-msgs5, sdformat9
    * [BitBucket pull request 101](https://osrf-migration.github.io/ignition-gh-pages/#!/ignitionrobotics/ign-sensors/pull-requests/101)
    * [BitBucket pull request 105](https://osrf-migration.github.io/ignition-gh-pages/#!/ignitionrobotics/ign-sensors/pull-requests/105)

1. Add Thermal Camera Sensor
    * [BitBucket pull request 100](https://osrf-migration.github.io/ignition-gh-pages/#!/ignitionrobotics/ign-sensors/pull-requests/100)

1. Updating exports and includes
    * [BitBucket pull request 98](https://osrf-migration.github.io/ignition-gh-pages/#!/ignitionrobotics/ign-sensors/pull-requests/98)

1. Removed deprecations from Manager.
    * [BitBucket pull request 99](https://osrf-migration.github.io/ignition-gh-pages/#!/ignitionrobotics/ign-sensors/pull-requests/99)

1. Depend on ign-rendering3
    * [BitBucket pull request 88](https://osrf-migration.github.io/ignition-gh-pages/#!/ignitionrobotics/ign-sensors/pull-requests/88)

## Ignition Sensors 2

### Ignition Sensors 2.9.0 (2020-08-07)

1. Add noise to RGBD camera.
    * [Pull Request 35](https://github.com/ignitionrobotics/ign-sensors/pull/35)

1. Make sure all sensors have a default topic.When invalid topics are passed
   in, convert them to valid topics if possible. If not possible to convert
   into valid topic, fail gracefully.
    * [Pull Request 33](https://github.com/ignitionrobotics/ign-sensors/pull/33)


### Ignition Sensors 2.8.0 (2020-03-04)

1. Added sequence numbers to sensor data messages.
    * [BitBucket pull request 112](https://osrf-migration.github.io/ignition-gh-pages/#!/ignitionrobotics/ign-sensors/pull-requests/112)

### Ignition Sensors 2.7.0 (2019-12-16)

1. Add clipping for depth camera on rgbd camera sensor (requires sdformat 8.7.0)
    * [BitBucket pull request 107](https://osrf-migration.github.io/ignition-gh-pages/#!/ignitionrobotics/ign-sensors/pull-requests/107)

### Ignition Sensors 2.6.1 (2019-09-13)

1. Fix IMU noise model dt
    * [BitBucket pull request 94](https://osrf-migration.github.io/ignition-gh-pages/#!/ignitionrobotics/ign-sensors/pull-requests/94)

### Ignition Sensors 2.6.0 (2019-08-27)

1. Update depth and rgbd camera sensor to output point cloud data generated by ign-rendering DepthCamera
    * [BitBucket pull request 91](https://osrf-migration.github.io/ignition-gh-pages/#!/ignitionrobotics/ign-sensors/pull-requests/91)

### Ignition Sensors 2.5.1 (2019-08-12)

1. Add intensity and ring fields to GpuLidarSensor point cloud msg
    * [BitBucket pull request 89](https://osrf-migration.github.io/ignition-gh-pages/#!/ignitionrobotics/ign-sensors/pull-requests/89)

### Ignition Sensors 2.5.0

1. Add `IGN_PROFILER_ENABLE` cmake option for enabling the ign-common profiler.
    * [BitBucket pull request 82](https://osrf-migration.github.io/ignition-gh-pages/#!/ignitionrobotics/ign-sensors/pull-requests/82)

1. Deduplicate `frame_ids` from sensor message headers
    * [BitBucket pull request 83](https://osrf-migration.github.io/ignition-gh-pages/#!/ignitionrobotics/ign-sensors/pull-requests/83)

1. Baseline for stereo cameras
    * [BitBucket pull request 84](https://osrf-migration.github.io/ignition-gh-pages/#!/ignitionrobotics/ign-sensors/pull-requests/84)

### Ignition Sensors 2.4.0 (2019-07-17)

1. Support manual scene updates for rendering sensors
    * [BitBucket pull request 81](https://osrf-migration.github.io/ignition-gh-pages/#!/ignitionrobotics/ign-sensors/pull-requests/81)

### Ignition Sensors 2.3.0 (2019-07-16)

1. The GpuLidar and Rgbd sensors publish point cloud data using
   `msgs::PointCloudPacked`.
    * [BitBucket pull request 78](https://osrf-migration.github.io/ignition-gh-pages/#!/ignitionrobotics/ign-sensors/pull-requests/78)

### Ignition Sensors 2.2.0 (2019-06-27)

1. Update the GPU Lidar to use the sensor's name as the `frame_id`.
    * [BitBucket pull request 74](https://osrf-migration.github.io/ignition-gh-pages/#!/ignitionrobotics/ign-sensors/pull-requests/74)

1. Fix camera_info topic to be on the same level as image and depth_image for RGBD Camera.
    * [BitBucket pull request 73](https://osrf-migration.github.io/ignition-gh-pages/#!/ignitionrobotics/ign-sensors/pull-requests/73)

### Ignition Sensors 2.1.0 (2019-06-18)

1. Adds an RGBD camera sensor that combines a CameraSensor and DepthCameraSensor, and also
   outputs a pointcloud.
    * [BitBucket pull request 70](https://osrf-migration.github.io/ignition-gh-pages/#!/ignitionrobotics/ign-sensors/pull-requests/70)

1. Create and publish on `camera_info` topics for the Camera and DepthCamera
   sensors.
    * [BitBucket pull request 67](https://osrf-migration.github.io/ignition-gh-pages/#!/ignitionrobotics/ign-sensors/pull-requests/67)

### Ignition Sensors 2.0.0 (2019-05-21)

1. Zero update rate, virtual SetParent and fix gpu_lidar
    * [BitBucket pull request 66](https://osrf-migration.github.io/ignition-gh-pages/#!/ignitionrobotics/ign-sensors/pull-requests/66)

1. Add `frame_id` to sensor messages
    * [BitBucket pull request 63](https://osrf-migration.github.io/ignition-gh-pages/#!/ignitionrobotics/ign-sensors/pull-requests/63)

1. Restore `pixel_format` in message and add deprecation comment.
    * [BitBucket pull request 62](https://osrf-migration.github.io/ignition-gh-pages/#!/ignitionrobotics/ign-sensors/pull-requests/62)
    * [BitBucket pull request 65](https://osrf-migration.github.io/ignition-gh-pages/#!/ignitionrobotics/ign-sensors/pull-requests/65)

1. Added noise to  camera and lidar sensors.
    * [BitBucket pull request 60](https://osrf-migration.github.io/ignition-gh-pages/#!/ignitionrobotics/ign-sensors/pull-requests/60)
    * [BitBucket pull request 61](https://osrf-migration.github.io/ignition-gh-pages/#!/ignitionrobotics/ign-sensors/pull-requests/61)

1. Add support for loading a Lidar sensor from an SDF Sensor DOM object.
    * [BitBucket pull request 59](https://osrf-migration.github.io/ignition-gh-pages/#!/ignitionrobotics/ign-sensors/pull-requests/59)

1. Add support for loading an IMU sensor from an SDF Sensor DOM object.
    * [BitBucket pull request 58](https://osrf-migration.github.io/ignition-gh-pages/#!/ignitionrobotics/ign-sensors/pull-requests/58)

1. Add support for loading a camera and depth camera sensor from an SDF Sensor DOM object.
    * [BitBucket pull request 57](https://osrf-migration.github.io/ignition-gh-pages/#!/ignitionrobotics/ign-sensors/pull-requests/57)

1. Add support for loading an air pressure sensor from an SDF Sensor DOM object.
    * [BitBucket pull request 56](https://osrf-migration.github.io/ignition-gh-pages/#!/ignitionrobotics/ign-sensors/pull-requests/56)

1. Add support for loading an altimeter sensor from an SDF Sensor DOM object.
    * [BitBucket pull request 55](https://osrf-migration.github.io/ignition-gh-pages/#!/ignitionrobotics/ign-sensors/pull-requests/55)

1. Noise factory uses `sdf::Noise` objects, Magnetometer sensor utilizes
   noise parameters.
    * [BitBucket pull request 54](https://osrf-migration.github.io/ignition-gh-pages/#!/ignitionrobotics/ign-sensors/pull-requests/54)

1. Add support for loading a magnetometer sensor from an SDF Sensor DOM object.
    * [BitBucket pull request 53](https://osrf-migration.github.io/ignition-gh-pages/#!/ignitionrobotics/ign-sensors/pull-requests/53)

1. Add magnetometer
    * [BitBucket pull request 47](https://osrf-migration.github.io/ignition-gh-pages/#!/ignitionrobotics/ign-sensors/pull-requests/47)

1. Add IMU
    * [BitBucket pull request 44](https://osrf-migration.github.io/ignition-gh-pages/#!/ignitionrobotics/ign-sensors/pull-requests/44)

1. Add altimeter
    * [BitBucket pull request 43](https://osrf-migration.github.io/ignition-gh-pages/#!/ignitionrobotics/ign-sensors/pull-requests/43)

1. Create component for rendering sensor classes
    * [BitBucket pull request 42](https://osrf-migration.github.io/ignition-gh-pages/#!/ignitionrobotics/ign-sensors/pull-requests/42)

1. Upgrade to ignition-rendering2
    * [BitBucket pull request 45](https://osrf-migration.github.io/ignition-gh-pages/#!/ignitionrobotics/ign-sensors/pull-requests/45)

1. Upgrade to ignition-msgs4 and ignition-transport7
    * [BitBucket pull request 51](https://osrf-migration.github.io/ignition-gh-pages/#!/ignitionrobotics/ign-sensors/pull-requests/51)

### Ignition Sensors 1.X.X (2019-XX-XX)

1. Fix windows linking
    * [BitBucket pull request 49](https://osrf-migration.github.io/gazebo-gh-pages/#!/osrf/gazebo/pull-requests/49)
    * [Issue 6](https://github.com/osrf/gazebo/issues/6)

### Ignition Sensors 1.0.0 (2019-03-01)<|MERGE_RESOLUTION|>--- conflicted
+++ resolved
@@ -6,10 +6,12 @@
 
 ## Ignition Sensors 6
 
+### Ignition Sensors 7.X.X
+
+### Ignition Sensors 7.0.0 (202X-XX-XX)
+
 ### Ignition Sensors 6.X.X
 
-<<<<<<< HEAD
-=======
 ### Ignition Sensors 6.0.1 (2021-11-12)
 
 1. Disable GPU lidar tests on macOS
@@ -21,7 +23,6 @@
 1. Destroy rendering sensors when sensor is removed.
     * [Pull request #169](https://github.com/ignitionrobotics/ign-sensors/pull/169)
 
->>>>>>> d450a4fe
 ### Ignition Sensors 6.0.0 (2021-09-30)
 
 1. Trivial tutorial typo correction in Custom Sensors tutorial

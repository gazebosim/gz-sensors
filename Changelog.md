<<<<<<< HEAD
## Ignition Sensors 6

### Ignition Sensors 6.6.0 (2022-06-17)

1. Add BoundingBox Sensor
    * [Pull request #136](https://github.com/gazebosim/gz-sensors/pull/136)

### Ignition Sensors 6.5.0 (2022-05-24)

1. Add HasConnections function
    * [Pull request #222](https://github.com/ignitionrobotics/ign-sensors/pull/222)

### Ignition Sensors 6.4.0 (2022-05-13)

1. Set lidar visibility mask
    * [Pull request #224](https://github.com/ignitionrobotics/ign-sensors/pull/224)

1. Fix triggered camera test
    * [Pull request #215](https://github.com/ignitionrobotics/ign-sensors/pull/215)

1. Add support for l8 format
    * [Pull request #220](https://github.com/ignitionrobotics/ign-sensors/pull/220)

1. Fix `<ignition_frame_id>` not working for GpuLidarSensor
    * [Pull request #218](https://github.com/ignitionrobotics/ign-sensors/pull/218)

### Ignition Sensors 6.3.0 (2022-04-04)

1. IMU custom_rpy parent_frame should be set to 'world'
    * [Pull request #212](https://github.com/ignitionrobotics/ign-sensors/pull/212)

1. Triggered Camera
    * [Pull request #194](https://github.com/ignitionrobotics/ign-sensors/pull/194)

1. Check if noise or distortion render pass is null
    * [Pull request #211](https://github.com/ignitionrobotics/ign-sensors/pull/211)

### Ignition Sensors 6.2.0 (2022-03-29)

1. Distortion Camera Sensor
    * [Pull request #192](https://github.com/ignitionrobotics/ign-sensors/pull/192)

1. Add Ubuntu Jammy CI
    * [Pull request #206](https://github.com/ignitionrobotics/ign-sensors/pull/206)

1. Add function for enabling / disabling a sensor
    * [Pull request #204](https://github.com/ignitionrobotics/ign-sensors/pull/204)

1. IMU sensor API to get world ref frame and heading offset
    * [Pull request #186](https://github.com/ignitionrobotics/ign-sensors/pull/186)

1. Use pose multiplication instead of addition
    * [Pull request #199](https://github.com/ignitionrobotics/ign-sensors/pull/199)

1. Enable cpplint check in github actions CI
    * [Pull request #198](https://github.com/ignitionrobotics/ign-sensors/pull/198)

1. Conform to ros format for header field frame_id of sensor msgs
    * [Pull request #195](https://github.com/ignitionrobotics/ign-sensors/pull/195)

1. Fix compiler warnings (CMP0072 and copy elision)
    * [Pull request #188](https://github.com/ignitionrobotics/ign-sensors/pull/188)

### Ignition Sensors 6.1.0 (2022-01-04)

1. Add NavSat (GPS) sensor
    * [Pull request #177](https://github.com/ignitionrobotics/ign-sensors/pull/177)

1. Added Logic to flag pointcloud as not dense if invalid point is detected
    * [Pull request #180](https://github.com/ignitionrobotics/ign-sensors/pull/180)

1. IMU ``custom_rpy``  tag parsing added
    * [Pull request #178](https://github.com/ignitionrobotics/ign-sensors/pull/178)

### Ignition Sensors 6.0.1 (2021-11-12)

1. Disable GPU lidar tests on macOS
    * [Pull request #163](https://github.com/ignitionrobotics/ign-sensors/pull/163)

1. Added macOS install instructions.
    * [Pull request #162](https://github.com/ignitionrobotics/ign-sensors/pull/162)

1. Destroy rendering sensors when sensor is removed.
    * [Pull request #169](https://github.com/ignitionrobotics/ign-sensors/pull/169)

### Ignition Sensors 6.0.0 (2021-09-30)

1. Trivial tutorial typo correction in Custom Sensors tutorial
    * [Pull request #160](https://github.com/ignitionrobotics/ign-sensors/pull/160)

1. Bumps in fortress: ign-sensors6
    * [Pull request #120](https://github.com/ignitionrobotics/ign-sensors/pull/120)

1. Port codecov to new configuration
    * [Pull request #129](https://github.com/ignitionrobotics/ign-sensors/pull/129)

1. Remove deprecations: tock
    * [Pull request #141](https://github.com/ignitionrobotics/ign-sensors/pull/141)

1. Make Sensors aware of CameraPassCountPerGpuFlush & Scene::PostFrame
    * [Pull request #145](https://github.com/ignitionrobotics/ign-sensors/pull/145)

1. Remove plugin interface and support custom sensors
    * [Pull request #90](https://github.com/ignitionrobotics/ign-sensors/pull/90)

1. Run ogre 1.x tests on macos
    * [Pull request #156](https://github.com/ignitionrobotics/ign-sensors/pull/156)

1. Segmentation sensor
    * [Pull request #133](https://github.com/ignitionrobotics/ign-sensors/pull/133)

1. Joint Force-Torque Sensor
    * [Pull request #144](https://github.com/ignitionrobotics/ign-sensors/pull/144)

## Ignition Sensors 5

### Ignition Sensors 5.X.X

### Ignition Sensors 5.1.0 (2021-10-15)

1. Depend on ign-msgs 7.2 and libSDFormat 11.3
    * [Pull request #154](https://github.com/ignitionrobotics/ign-sensors/pull/154)

1. 👩‍🌾 Print debug messages when sensors advertise topics
    * [Pull request #151](https://github.com/ignitionrobotics/ign-sensors/pull/151)

1. Infrastructure
    * [Pull request #150](https://github.com/ignitionrobotics/ign-sensors/pull/150)
    * [Pull request #130](https://github.com/ignitionrobotics/ign-sensors/pull/130)
    * [Pull request #126](https://github.com/ignitionrobotics/ign-sensors/pull/126)
    * [Pull request #124](https://github.com/ignitionrobotics/ign-sensors/pull/124)

1. Publish performance sensor metrics.
    * [Pull request #146](https://github.com/ignitionrobotics/ign-sensors/pull/146)

1. Add API for enabling / disabling IMU orientation
    * [Pull request #142](https://github.com/ignitionrobotics/ign-sensors/pull/142)

1. Init will now set the nextUpdateTime to zero
    * [Pull request #137](https://github.com/ignitionrobotics/ign-sensors/pull/137)

1. Remove clamping from lidar noise
    * [Pull request #132](https://github.com/ignitionrobotics/ign-sensors/pull/132)

1. 👩‍🌾 Disable tests that consistently fail on macOS
    * [Pull request #121](https://github.com/ignitionrobotics/ign-sensors/pull/121)

### Ignition Sensors 5.0.0 (2021-03-30)

1. Bump in edifice: ign-common4
    * [Pull request #85](https://github.com/ignitionrobotics/ign-sensors/pull/85)

1. Bump in edifice: sdformat11
    * [Pull request #78](https://github.com/ignitionrobotics/ign-sensors/pull/78)

1. Bump in edifice: ign-msgs7
    * [Pull request #75](https://github.com/ignitionrobotics/ign-sensors/pull/75)

1. Bump in edifice: ign-rendering5
    * [Pull request #55](https://github.com/ignitionrobotics/ign-sensors/pull/55)

1. Documentation updates
    * [Pull request #116](https://github.com/ignitionrobotics/ign-sensors/pull/116)

## Ignition Sensors 4

### Ignition Sensors 4.X.X

### Ignition Sensors 4.2.0 (2021-07-12)

1. Add API for enabling / disabling IMU orientation
    * [Pull request #142](https://github.com/ignitionrobotics/ign-sensors/pull/142)

1. Init will now set the nextUpdateTime to zero
    * [Pull request #137](https://github.com/ignitionrobotics/ign-sensors/pull/137)

1. Remove clamping from lidar noise
    * [Pull request #132](https://github.com/ignitionrobotics/ign-sensors/pull/132)

1. Remove tools/code_check and update codecov
    * [Pull request #130](https://github.com/ignitionrobotics/ign-sensors/pull/130)

1. Disable macOS workflow
    * [Pull request #124](https://github.com/ignitionrobotics/ign-sensors/pull/124)

1. 👩‍🌾 Disable tests that consistently fail on macOS
    * [Pull request #121](https://github.com/ignitionrobotics/ign-sensors/pull/121)

1. Master branch updates
    * [Pull request #106](https://github.com/ignitionrobotics/ign-sensors/pull/106)

1. 👩‍🌾 Clear Windows warnings (backport #58)
    * [Pull request #102](https://github.com/ignitionrobotics/ign-sensors/pull/102)

1. Update thermal camera tutorial - include varying temp. objects
    * [Pull request #79](https://github.com/ignitionrobotics/ign-sensors/pull/79)

1. Fix macOS/windows tests that failed to load library
    * [Pull request #60](https://github.com/ignitionrobotics/ign-sensors/pull/60)

1. Removed issue & PR templates
    * [Pull request #99](https://github.com/ignitionrobotics/ign-sensors/pull/99)

### Ignition Sensors 4.1.0 (2021-02-10)

1. Added issue and PR templates.
    * [Pull request 91](https://github.com/ignitionrobotics/ign-sensors/pull/91)

1. Added `set_rate` service to all sensors.
    * [Pull request 95](https://github.com/ignitionrobotics/ign-sensors/pull/95)

1. Added support for 8 bit thermal camera image format.
    * [Pull request 92](https://github.com/ignitionrobotics/ign-sensors/pull/92)

1. All features up to version 3.2.0.

### Ignition Sensors 4.0.0 (2020-09-30)

1. Fix link in README.md
    * [Pull request 51](https://github.com/ignitionrobotics/ign-sensors/pull/51)

1. Move installation instructions from README.md to Installation tutorial
    * [Pull request 50](https://github.com/ignitionrobotics/ign-sensors/pull/50)

1. Bump ign-math to 6.6
    * [Pull request 48](https://github.com/ignitionrobotics/ign-sensors/pull/48)

1. Replaced common::Time with std::chrono
    * [Pull request 41](https://github.com/ignitionrobotics/ign-sensors/pull/41)

1. Depend on ign-msgs6, ign-transport9, sdf10
    * [Pull request 31](https://github.com/ignitionrobotics/ign-sensors/pull/31)

1. GitHub migration
    * [Pull request 12](https://github.com/ignitionrobotics/ign-sensors/pull/12)
    * [Pull request 16](https://github.com/ignitionrobotics/ign-sensors/pull/16)
    * [Pull request 22](https://github.com/ignitionrobotics/ign-sensors/pull/22)

1. Set camera sensor visibility mask
    * [BitBucket pull request 115](https://osrf-migration.github.io/ignition-gh-pages/#!/ignitionrobotics/ign-sensors/pull-requests/115)

1. Depend on ign-rendering4
    * [BitBucket pull request 111](https://osrf-migration.github.io/ignition-gh-pages/#!/ignitionrobotics/ign-sensors/pull-requests/111)

## Ignition Sensors 3
=======
## Gazebo Sensors 3
>>>>>>> 5a82b76b

### Gazebo Sensors 3.4.0 (2022-08-16)

1. Remove redundant namespace references
    * [Pull request #258](https://github.com/gazebosim/gz-sensors/pull/258)

1. Ignition -> Gazebo
    * [Pull request #245](https://github.com/gazebosim/gz-sensors/pull/245)

1. Conform to ros format for header field `frame_id` of sensor msgs
    * [Pull request #195](https://github.com/gazebosim/gz-sensors/pull/195)

1. Fix compiler warnings (`CMP0072` and copy elision)
    * [Pull request #188](https://github.com/gazebosim/gz-sensors/pull/188)

1. Require ign-transport >= 8.2
    * [Pull request #167](https://github.com/gazebosim/gz-sensors/pull/167)

### Ignition Sensors 3.3.0 (2021-08-26)

1. 👩‍🌾 Print debug messages when sensors advertise topics
    * [Pull request #151](https://github.com/ignitionrobotics/ign-sensors/pull/151)

1. Publish performance sensor metrics.
    * [Pull request #146](https://github.com/ignitionrobotics/ign-sensors/pull/146)

1. CI and infrastructure
    * [Pull request #130](https://github.com/ignitionrobotics/ign-sensors/pull/130)
    * [Pull request #150](https://github.com/ignitionrobotics/ign-sensors/pull/150)
    * [Pull request #106](https://github.com/ignitionrobotics/ign-sensors/pull/106)

1. 👩‍🌾 Disable tests that consistently fail on macOS
    * [Pull request #121](https://github.com/ignitionrobotics/ign-sensors/pull/121)

1. 👩‍🌾 Clear Windows warnings (backport #58)
    * [Pull request #58](https://github.com/ignitionrobotics/ign-sensors/pull/58)

1. Fix macOS/windows tests that failed to load library (backport #60)
    * [Pull request #60](https://github.com/ignitionrobotics/ign-sensors/pull/60)

### Ignition Sensors 3.2.0 (2021-02-08)

1. Apply noise to lidar point cloud.
    * [Pull request 86](https://github.com/ignitionrobotics/ign-sensors/pull/86)

1. Add Windows Installation.
    * [Pull request 82](https://github.com/ignitionrobotics/ign-sensors/pull/82)

1. Added thermal camera tutorial.
    * [Pull request 61](https://github.com/ignitionrobotics/ign-sensors/pull/61)

1. Prevent segfaults on test failures, make tests verbose.
    * [Pull request 56](https://github.com/ignitionrobotics/ign-sensors/pull/56)

1. Resolve updated codecheck issues.
    * [Pull request 57](https://github.com/ignitionrobotics/ign-sensors/pull/57)

1. Improve fork experience.
    * [Pull request 54](https://github.com/ignitionrobotics/ign-sensors/pull/54)

### Ignition Sensors 3.1.0 (2020-09-03)

1. Update camera sensor only when needed
    * [Pull request 37](https://github.com/ignitionrobotics/ign-sensors/pull/37)

1. Add noise to RGBD camera.
    * [Pull Request 35](https://github.com/ignitionrobotics/ign-sensors/pull/35)

1. Fix version numbers in config.hh
    * [Pull Request 42](https://github.com/ignitionrobotics/ign-sensors/pull/42)

1. Make sure all sensors have a default topic. When invalid topics are passed
   in, convert them to valid topics if possible. If not possible to convert
   into valid topic, fail gracefully.
    * [Pull Request 33](https://github.com/ignitionrobotics/ign-sensors/pull/33)

1. GitHub migration
    * [Pull request 11](https://github.com/ignitionrobotics/ign-sensors/pull/11)
    * [Pull request 21](https://github.com/ignitionrobotics/ign-sensors/pull/21)

### Ignition Sensors 3.0.0 (2019-12-10)

1. Add support for sdformat frame semantics
    * [BitBucket pull request 104](https://osrf-migration.github.io/ignition-gh-pages/#!/ignitionrobotics/ign-sensors/pull-requests/104)

1. Remove deprecations in ign-sensors3
    * [BitBucket pull request 103](https://osrf-migration.github.io/ignition-gh-pages/#!/ignitionrobotics/ign-sensors/pull-requests/103)

1. Break out image noise classes
    * [BitBucket pull request 102](https://osrf-migration.github.io/ignition-gh-pages/#!/ignitionrobotics/ign-sensors/pull-requests/102)

1. Depend on ign-transport8, ign-msgs5, sdformat9
    * [BitBucket pull request 101](https://osrf-migration.github.io/ignition-gh-pages/#!/ignitionrobotics/ign-sensors/pull-requests/101)
    * [BitBucket pull request 105](https://osrf-migration.github.io/ignition-gh-pages/#!/ignitionrobotics/ign-sensors/pull-requests/105)

1. Add Thermal Camera Sensor
    * [BitBucket pull request 100](https://osrf-migration.github.io/ignition-gh-pages/#!/ignitionrobotics/ign-sensors/pull-requests/100)

1. Updating exports and includes
    * [BitBucket pull request 98](https://osrf-migration.github.io/ignition-gh-pages/#!/ignitionrobotics/ign-sensors/pull-requests/98)

1. Removed deprecations from Manager.
    * [BitBucket pull request 99](https://osrf-migration.github.io/ignition-gh-pages/#!/ignitionrobotics/ign-sensors/pull-requests/99)

1. Depend on ign-rendering3
    * [BitBucket pull request 88](https://osrf-migration.github.io/ignition-gh-pages/#!/ignitionrobotics/ign-sensors/pull-requests/88)

## Ignition Sensors 2

### Ignition Sensors 2.9.1 (2020-12-23)

1. Fix version numbers in config.hh
    * [Pull Request 42](https://github.com/ignitionrobotics/ign-sensors/pull/42)

1. Resolve codecheck issues
    * [Pull Request 57](https://github.com/ignitionrobotics/ign-sensors/pull/57)

### Ignition Sensors 2.9.0 (2020-08-07)

1. Add noise to RGBD camera.
    * [Pull Request 35](https://github.com/ignitionrobotics/ign-sensors/pull/35)

1. Make sure all sensors have a default topic.When invalid topics are passed
   in, convert them to valid topics if possible. If not possible to convert
   into valid topic, fail gracefully.
    * [Pull Request 33](https://github.com/ignitionrobotics/ign-sensors/pull/33)


### Ignition Sensors 2.8.0 (2020-03-04)

1. Added sequence numbers to sensor data messages.
    * [BitBucket pull request 112](https://osrf-migration.github.io/ignition-gh-pages/#!/ignitionrobotics/ign-sensors/pull-requests/112)

### Ignition Sensors 2.7.0 (2019-12-16)

1. Add clipping for depth camera on rgbd camera sensor (requires sdformat 8.7.0)
    * [BitBucket pull request 107](https://osrf-migration.github.io/ignition-gh-pages/#!/ignitionrobotics/ign-sensors/pull-requests/107)

### Ignition Sensors 2.6.1 (2019-09-13)

1. Fix IMU noise model dt
    * [BitBucket pull request 94](https://osrf-migration.github.io/ignition-gh-pages/#!/ignitionrobotics/ign-sensors/pull-requests/94)

### Ignition Sensors 2.6.0 (2019-08-27)

1. Update depth and rgbd camera sensor to output point cloud data generated by ign-rendering DepthCamera
    * [BitBucket pull request 91](https://osrf-migration.github.io/ignition-gh-pages/#!/ignitionrobotics/ign-sensors/pull-requests/91)

### Ignition Sensors 2.5.1 (2019-08-12)

1. Add intensity and ring fields to GpuLidarSensor point cloud msg
    * [BitBucket pull request 89](https://osrf-migration.github.io/ignition-gh-pages/#!/ignitionrobotics/ign-sensors/pull-requests/89)

### Ignition Sensors 2.5.0

1. Add `IGN_PROFILER_ENABLE` cmake option for enabling the ign-common profiler.
    * [BitBucket pull request 82](https://osrf-migration.github.io/ignition-gh-pages/#!/ignitionrobotics/ign-sensors/pull-requests/82)

1. Deduplicate `frame_ids` from sensor message headers
    * [BitBucket pull request 83](https://osrf-migration.github.io/ignition-gh-pages/#!/ignitionrobotics/ign-sensors/pull-requests/83)

1. Baseline for stereo cameras
    * [BitBucket pull request 84](https://osrf-migration.github.io/ignition-gh-pages/#!/ignitionrobotics/ign-sensors/pull-requests/84)

### Ignition Sensors 2.4.0 (2019-07-17)

1. Support manual scene updates for rendering sensors
    * [BitBucket pull request 81](https://osrf-migration.github.io/ignition-gh-pages/#!/ignitionrobotics/ign-sensors/pull-requests/81)

### Ignition Sensors 2.3.0 (2019-07-16)

1. The GpuLidar and Rgbd sensors publish point cloud data using
   `msgs::PointCloudPacked`.
    * [BitBucket pull request 78](https://osrf-migration.github.io/ignition-gh-pages/#!/ignitionrobotics/ign-sensors/pull-requests/78)

### Ignition Sensors 2.2.0 (2019-06-27)

1. Update the GPU Lidar to use the sensor's name as the `frame_id`.
    * [BitBucket pull request 74](https://osrf-migration.github.io/ignition-gh-pages/#!/ignitionrobotics/ign-sensors/pull-requests/74)

1. Fix camera_info topic to be on the same level as image and depth_image for RGBD Camera.
    * [BitBucket pull request 73](https://osrf-migration.github.io/ignition-gh-pages/#!/ignitionrobotics/ign-sensors/pull-requests/73)

### Ignition Sensors 2.1.0 (2019-06-18)

1. Adds an RGBD camera sensor that combines a CameraSensor and DepthCameraSensor, and also
   outputs a pointcloud.
    * [BitBucket pull request 70](https://osrf-migration.github.io/ignition-gh-pages/#!/ignitionrobotics/ign-sensors/pull-requests/70)

1. Create and publish on `camera_info` topics for the Camera and DepthCamera
   sensors.
    * [BitBucket pull request 67](https://osrf-migration.github.io/ignition-gh-pages/#!/ignitionrobotics/ign-sensors/pull-requests/67)

### Ignition Sensors 2.0.0 (2019-05-21)

1. Zero update rate, virtual SetParent and fix gpu_lidar
    * [BitBucket pull request 66](https://osrf-migration.github.io/ignition-gh-pages/#!/ignitionrobotics/ign-sensors/pull-requests/66)

1. Add `frame_id` to sensor messages
    * [BitBucket pull request 63](https://osrf-migration.github.io/ignition-gh-pages/#!/ignitionrobotics/ign-sensors/pull-requests/63)

1. Restore `pixel_format` in message and add deprecation comment.
    * [BitBucket pull request 62](https://osrf-migration.github.io/ignition-gh-pages/#!/ignitionrobotics/ign-sensors/pull-requests/62)
    * [BitBucket pull request 65](https://osrf-migration.github.io/ignition-gh-pages/#!/ignitionrobotics/ign-sensors/pull-requests/65)

1. Added noise to  camera and lidar sensors.
    * [BitBucket pull request 60](https://osrf-migration.github.io/ignition-gh-pages/#!/ignitionrobotics/ign-sensors/pull-requests/60)
    * [BitBucket pull request 61](https://osrf-migration.github.io/ignition-gh-pages/#!/ignitionrobotics/ign-sensors/pull-requests/61)

1. Add support for loading a Lidar sensor from an SDF Sensor DOM object.
    * [BitBucket pull request 59](https://osrf-migration.github.io/ignition-gh-pages/#!/ignitionrobotics/ign-sensors/pull-requests/59)

1. Add support for loading an IMU sensor from an SDF Sensor DOM object.
    * [BitBucket pull request 58](https://osrf-migration.github.io/ignition-gh-pages/#!/ignitionrobotics/ign-sensors/pull-requests/58)

1. Add support for loading a camera and depth camera sensor from an SDF Sensor DOM object.
    * [BitBucket pull request 57](https://osrf-migration.github.io/ignition-gh-pages/#!/ignitionrobotics/ign-sensors/pull-requests/57)

1. Add support for loading an air pressure sensor from an SDF Sensor DOM object.
    * [BitBucket pull request 56](https://osrf-migration.github.io/ignition-gh-pages/#!/ignitionrobotics/ign-sensors/pull-requests/56)

1. Add support for loading an altimeter sensor from an SDF Sensor DOM object.
    * [BitBucket pull request 55](https://osrf-migration.github.io/ignition-gh-pages/#!/ignitionrobotics/ign-sensors/pull-requests/55)

1. Noise factory uses `sdf::Noise` objects, Magnetometer sensor utilizes
   noise parameters.
    * [BitBucket pull request 54](https://osrf-migration.github.io/ignition-gh-pages/#!/ignitionrobotics/ign-sensors/pull-requests/54)

1. Add support for loading a magnetometer sensor from an SDF Sensor DOM object.
    * [BitBucket pull request 53](https://osrf-migration.github.io/ignition-gh-pages/#!/ignitionrobotics/ign-sensors/pull-requests/53)

1. Add magnetometer
    * [BitBucket pull request 47](https://osrf-migration.github.io/ignition-gh-pages/#!/ignitionrobotics/ign-sensors/pull-requests/47)

1. Add IMU
    * [BitBucket pull request 44](https://osrf-migration.github.io/ignition-gh-pages/#!/ignitionrobotics/ign-sensors/pull-requests/44)

1. Add altimeter
    * [BitBucket pull request 43](https://osrf-migration.github.io/ignition-gh-pages/#!/ignitionrobotics/ign-sensors/pull-requests/43)

1. Create component for rendering sensor classes
    * [BitBucket pull request 42](https://osrf-migration.github.io/ignition-gh-pages/#!/ignitionrobotics/ign-sensors/pull-requests/42)

1. Upgrade to ignition-rendering2
    * [BitBucket pull request 45](https://osrf-migration.github.io/ignition-gh-pages/#!/ignitionrobotics/ign-sensors/pull-requests/45)

1. Upgrade to ignition-msgs4 and ignition-transport7
    * [BitBucket pull request 51](https://osrf-migration.github.io/ignition-gh-pages/#!/ignitionrobotics/ign-sensors/pull-requests/51)

### Ignition Sensors 1.X.X (2019-XX-XX)

1. Fix windows linking
    * [BitBucket pull request 49](https://osrf-migration.github.io/gazebo-gh-pages/#!/osrf/gazebo/pull-requests/49)
    * [Issue 6](https://github.com/osrf/gazebo/issues/6)

### Ignition Sensors 1.0.0 (2019-03-01)<|MERGE_RESOLUTION|>--- conflicted
+++ resolved
@@ -1,4 +1,3 @@
-<<<<<<< HEAD
 ## Ignition Sensors 6
 
 ### Ignition Sensors 6.6.0 (2022-06-17)
@@ -243,10 +242,7 @@
 1. Depend on ign-rendering4
     * [BitBucket pull request 111](https://osrf-migration.github.io/ignition-gh-pages/#!/ignitionrobotics/ign-sensors/pull-requests/111)
 
-## Ignition Sensors 3
-=======
 ## Gazebo Sensors 3
->>>>>>> 5a82b76b
 
 ### Gazebo Sensors 3.4.0 (2022-08-16)
 
@@ -265,7 +261,7 @@
 1. Require ign-transport >= 8.2
     * [Pull request #167](https://github.com/gazebosim/gz-sensors/pull/167)
 
-### Ignition Sensors 3.3.0 (2021-08-26)
+### Gazebo Sensors 3.3.0 (2021-08-26)
 
 1. 👩‍🌾 Print debug messages when sensors advertise topics
     * [Pull request #151](https://github.com/ignitionrobotics/ign-sensors/pull/151)

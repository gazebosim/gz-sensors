## Ignition Sensors

### Ignition Sensors 2.X.X (201X-XX-XX)

<<<<<<< HEAD
1. Add support for loading a camera and depth camera sensor from an SDF Sensor DOM object.
    * [Pull request 57](https://bitbucket.org/ignitionrobotics/ign-sensors/pull-request/57)
=======
1. Add support for loading an air pressure sensor from an SDF Sensor DOM object.
    * [Pull request 56](https://bitbucket.org/ignitionrobotics/ign-sensors/pull-request/56)
>>>>>>> a6e19d72

1. Add support for loading an altimeter sensor from an SDF Sensor DOM object.
    * [Pull request 55](https://bitbucket.org/ignitionrobotics/ign-sensors/pull-request/55)

1. Noise factory uses `sdf::Noise` objects, Magnetometer sensor utilizes
   noise parameters.
    * [Pull request 54](https://bitbucket.org/ignitionrobotics/ign-sensors/pull-request/54)

1. Add support for loading a magnetometer sensor from an SDF Sensor DOM object.
    * [Pull request 53](https://bitbucket.org/ignitionrobotics/ign-sensors/pull-request/53)

1. Add magnetometer
    * [Pull request 47](https://bitbucket.org/ignitionrobotics/ign-sensors/pull-request/47)

1. Add IMU
    * [Pull request 44](https://bitbucket.org/ignitionrobotics/ign-sensors/pull-request/44)

1. Add altimeter
    * [Pull request 43](https://bitbucket.org/ignitionrobotics/ign-sensors/pull-request/43)

1. Upgrade to ignition-msgs4 and ignition-transport7
   * [Pull request 51](https://bitbucket.org/ignitionrobotics/ign-sensors/pull-requests/51)

### Ignition Sensors 1.X.X (2019-XX-XX)

1. Fix windows linking
    * [Pull request 49](https://bitbucket.org/osrf/gazebo/pull-request/49)
    * [Issue 6](https://bitbucket.org/osrf/gazebo/issues/6)

### Ignition Sensors 1.0.0 (2019-03-01)<|MERGE_RESOLUTION|>--- conflicted
+++ resolved
@@ -2,13 +2,11 @@
 
 ### Ignition Sensors 2.X.X (201X-XX-XX)
 
-<<<<<<< HEAD
 1. Add support for loading a camera and depth camera sensor from an SDF Sensor DOM object.
     * [Pull request 57](https://bitbucket.org/ignitionrobotics/ign-sensors/pull-request/57)
-=======
+
 1. Add support for loading an air pressure sensor from an SDF Sensor DOM object.
     * [Pull request 56](https://bitbucket.org/ignitionrobotics/ign-sensors/pull-request/56)
->>>>>>> a6e19d72
 
 1. Add support for loading an altimeter sensor from an SDF Sensor DOM object.
     * [Pull request 55](https://bitbucket.org/ignitionrobotics/ign-sensors/pull-request/55)

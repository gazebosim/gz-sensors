/*
 * Copyright (C) 2017 Open Source Robotics Foundation
 *
 * Licensed under the Apache License, Version 2.0 (the "License");
 * you may not use this file except in compliance with the License.
 * You may obtain a copy of the License at
 *
 *     http://www.apache.org/licenses/LICENSE-2.0
 *
 * Unless required by applicable law or agreed to in writing, software
 * distributed under the License is distributed on an "AS IS" BASIS,
 * WITHOUT WARRANTIES OR CONDITIONS OF ANY KIND, either express or implied.
 * See the License for the specific language governing permissions and
 * limitations under the License.
 *
*/

#include <gtest/gtest.h>

#include <gz/common/Console.hh>
#include <gz/common/Filesystem.hh>
#include <gz/sensors/Manager.hh>
#include <gz/sensors/CameraSensor.hh>

// TODO(louise) Remove these pragmas once ign-rendering is disabling the
// warnings
#ifdef _WIN32
#pragma warning(push)
#pragma warning(disable: 4251)
#endif
#include <gz/rendering/RenderEngine.hh>
#include <gz/rendering/RenderingIface.hh>
#include <gz/rendering/Scene.hh>
#ifdef _WIN32
#pragma warning(pop)
#endif

#ifdef _WIN32
#pragma warning(push)
#pragma warning(disable: 4005)
#pragma warning(disable: 4251)
#endif
#include <gz/msgs.hh>
#ifdef _WIN32
#pragma warning(pop)
#endif

#include "test_config.h"  // NOLINT(build/include)
#include "TransportTestTools.hh"

std::mutex g_mutex;
unsigned int g_imgCounter1 = 0;
unsigned int g_imgCounter2 = 0;

<<<<<<< HEAD
void OnGrayscaleImageL8(const ignition::msgs::Image &_msg)
=======
void OnGrayscaleImage(const gz::msgs::Image &_msg)
>>>>>>> 55c56661
{
  std::lock_guard<std::mutex> lock(g_mutex);
  EXPECT_EQ(gz::msgs::PixelFormatType::L_INT8, _msg.pixel_format_type());
  EXPECT_EQ(256u, _msg.width());
  EXPECT_EQ(256u, _msg.height());
  g_imgCounter1++;
}

void OnGrayscaleImageL16(const ignition::msgs::Image &_msg)
{
  std::lock_guard<std::mutex> lock(g_mutex);
  EXPECT_EQ(ignition::msgs::PixelFormatType::L_INT16, _msg.pixel_format_type());
  EXPECT_EQ(512u, _msg.width());
  EXPECT_EQ(512u, _msg.height());
  g_imgCounter2++;
}

class CameraSensorTest: public testing::Test,
  public testing::WithParamInterface<const char *>
{
  // Documentation inherited
  protected: void SetUp() override
  {
    gz::common::Console::SetVerbosity(4);
  }

  // Create a Camera sensor from a SDF and gets a image message
  public: void ImagesWithBuiltinSDF(const std::string &_renderEngine);

  // Create 8 bit and 16 bit grayscale camera sensors and verify image format
  public: void ImageFormatLInt8LInt16(const std::string &_renderEngine);
};

void CameraSensorTest::ImagesWithBuiltinSDF(const std::string &_renderEngine)
{
  // get the darn test data
  std::string path = gz::common::joinPaths(PROJECT_SOURCE_PATH, "test",
      "sdf", "camera_sensor_builtin.sdf");
  sdf::SDFPtr doc(new sdf::SDF());
  sdf::init(doc);
  ASSERT_TRUE(sdf::readFile(path, doc));
  ASSERT_NE(nullptr, doc->Root());
  ASSERT_TRUE(doc->Root()->HasElement("model"));
  auto modelPtr = doc->Root()->GetElement("model");
  ASSERT_TRUE(modelPtr->HasElement("link"));
  auto linkPtr = modelPtr->GetElement("link");
  ASSERT_TRUE(linkPtr->HasElement("sensor"));
  auto sensorPtr = linkPtr->GetElement("sensor");

  // Setup ign-rendering with an empty scene
  auto *engine = gz::rendering::engine(_renderEngine);
  if (!engine)
  {
    gzdbg << "Engine '" << _renderEngine
              << "' is not supported" << std::endl;
    return;
  }

  gz::rendering::ScenePtr scene = engine->CreateScene("scene");

  // do the test
  gz::sensors::Manager mgr;

  gz::sensors::CameraSensor *sensor =
      mgr.CreateSensor<gz::sensors::CameraSensor>(sensorPtr);
  ASSERT_NE(sensor, nullptr);
  EXPECT_FALSE(sensor->HasConnections());
  sensor->SetScene(scene);

  ASSERT_NE(sensor->RenderingCamera(), nullptr);
  EXPECT_NE(sensor->Id(), sensor->RenderingCamera()->Id());
  EXPECT_EQ(256u, sensor->ImageWidth());
  EXPECT_EQ(257u, sensor->ImageHeight());

  EXPECT_EQ(std::string("base_camera"), sensor->FrameId());

  std::string topic = "/test/integration/CameraPlugin_imagesWithBuiltinSDF";
  WaitForMessageTestHelper<gz::msgs::Image> helper(topic);

  EXPECT_TRUE(sensor->HasConnections());

  // Update once to create image
  mgr.RunOnce(std::chrono::steady_clock::duration::zero());

  EXPECT_TRUE(helper.WaitForMessage()) << helper;

  // verify sensor does not update / publish data when not active
  sensor->SetActive(false);
  EXPECT_FALSE(sensor->IsActive());
  mgr.RunOnce(std::chrono::seconds(1));
  EXPECT_FALSE(helper.WaitForMessage(std::chrono::seconds(3))) << helper;

  // sensor should update when forced even if it is not active
  mgr.RunOnce(std::chrono::seconds(1), true);
  EXPECT_TRUE(helper.WaitForMessage(std::chrono::seconds(3))) << helper;

  // make the sensor active again and verify data is published
  sensor->SetActive(true);
  EXPECT_TRUE(sensor->IsActive());
  mgr.RunOnce(std::chrono::seconds(2));
  EXPECT_TRUE(helper.WaitForMessage(std::chrono::seconds(3))) << helper;

  // test removing sensor
  // first make sure the sensor objects do exist
  auto sensorId = sensor->Id();
  auto cameraId = sensor->RenderingCamera()->Id();
  EXPECT_EQ(sensor, mgr.Sensor(sensorId));
  EXPECT_EQ(sensor->RenderingCamera(), scene->SensorById(cameraId));
  // remove and check sensor objects no longer exist in both sensors and
  // rendering
  EXPECT_TRUE(mgr.Remove(sensorId));
  EXPECT_EQ(nullptr, mgr.Sensor(sensorId));
  EXPECT_EQ(nullptr, scene->SensorById(cameraId));

  // Clean up
  engine->DestroyScene(scene);
  gz::rendering::unloadEngine(engine->Name());
}

//////////////////////////////////////////////////
TEST_P(CameraSensorTest, ImagesWithBuiltinSDF)
{
  ImagesWithBuiltinSDF(GetParam());
}

//////////////////////////////////////////////////
void CameraSensorTest::ImageFormatLInt8LInt16(const std::string &_renderEngine)
{
  // get the darn test data
<<<<<<< HEAD
  std::string path = ignition::common::joinPaths(PROJECT_SOURCE_PATH, "test",
      "sdf", "camera_sensor_l8_l16_builtin.sdf");
=======
  std::string path = gz::common::joinPaths(PROJECT_SOURCE_PATH, "test",
      "sdf", "camera_sensor_l8_builtin.sdf");
>>>>>>> 55c56661
  sdf::SDFPtr doc(new sdf::SDF());
  sdf::init(doc);
  ASSERT_TRUE(sdf::readFile(path, doc));
  ASSERT_NE(nullptr, doc->Root());
  ASSERT_TRUE(doc->Root()->HasElement("model"));
  auto modelPtr = doc->Root()->GetElement("model");
  ASSERT_TRUE(modelPtr->HasElement("link"));
  auto linkPtr = modelPtr->GetElement("link");
  ASSERT_TRUE(linkPtr->HasElement("sensor"));
  auto sensorPtr1 = linkPtr->GetElement("sensor");
  auto sensorPtr2 = linkPtr->GetElement("sensor")->GetNextElement();

  // Setup ign-rendering with an empty scene
  auto *engine = gz::rendering::engine(_renderEngine);
  if (!engine)
  {
    gzdbg << "Engine '" << _renderEngine
              << "' is not supported" << std::endl;
    return;
  }

  gz::rendering::ScenePtr scene = engine->CreateScene("scene");

  // do the test
  gz::sensors::Manager mgr;

<<<<<<< HEAD
  ignition::sensors::CameraSensor *sensor1 =
      mgr.CreateSensor<ignition::sensors::CameraSensor>(sensorPtr1);
  ignition::sensors::CameraSensor *sensor2 =
      mgr.CreateSensor<ignition::sensors::CameraSensor>(sensorPtr2);
  ASSERT_NE(sensor1, nullptr);
  ASSERT_NE(sensor2, nullptr);
  sensor1->SetScene(scene);
  sensor2->SetScene(scene);
=======
  gz::sensors::CameraSensor *sensor =
      mgr.CreateSensor<gz::sensors::CameraSensor>(sensorPtr);
  ASSERT_NE(sensor, nullptr);
  sensor->SetScene(scene);
>>>>>>> 55c56661

  ASSERT_NE(sensor1->RenderingCamera(), nullptr);
  EXPECT_NE(sensor1->Id(), sensor1->RenderingCamera()->Id());
  EXPECT_EQ(256u, sensor1->ImageWidth());
  EXPECT_EQ(256u, sensor1->ImageHeight());

<<<<<<< HEAD
  ASSERT_NE(sensor2->RenderingCamera(), nullptr);
  EXPECT_NE(sensor2->Id(), sensor2->RenderingCamera()->Id());
  EXPECT_EQ(512u, sensor2->ImageWidth());
  EXPECT_EQ(512u, sensor2->ImageHeight());

  std::string topic1 = "/images_l8";
  WaitForMessageTestHelper<ignition::msgs::Image> helper1(topic1);

  std::string topic2 = "/images_l16";
  WaitForMessageTestHelper<ignition::msgs::Image> helper2(topic2);
=======
  std::string topic = "/images_l8";
  WaitForMessageTestHelper<gz::msgs::Image> helper(topic);
>>>>>>> 55c56661

  // Update once to create image
  mgr.RunOnce(std::chrono::steady_clock::duration::zero());

  EXPECT_TRUE(helper1.WaitForMessage()) << helper1;
  EXPECT_TRUE(helper2.WaitForMessage()) << helper2;

  // subscribe to the camera topic
<<<<<<< HEAD
  ignition::transport::Node node;
  node.Subscribe(topic1, &OnGrayscaleImageL8);
  node.Subscribe(topic2, &OnGrayscaleImageL16);
=======
  gz::transport::Node node;
  node.Subscribe(topic, &OnGrayscaleImage);
>>>>>>> 55c56661

  // wait for a few camera frames
  mgr.RunOnce(std::chrono::steady_clock::duration::zero(), true);

  // run to get image and check image format in callback
  bool done = false;
  int sleep = 0;
  int maxSleep = 10;
  while (!done && sleep++ < maxSleep)
  {
    std::lock_guard<std::mutex> lock(g_mutex);
    done = (g_imgCounter1 > 0 && g_imgCounter2 > 0);
    std::this_thread::sleep_for(std::chrono::milliseconds(100));
  }

  // test removing sensor
  // first make sure the sensor objects do exist
  auto sensorId1 = sensor1->Id();
  auto sensorId2 = sensor2->Id();
  auto cameraId1 = sensor1->RenderingCamera()->Id();
  auto cameraId2 = sensor2->RenderingCamera()->Id();

  EXPECT_EQ(sensor1, mgr.Sensor(sensorId1));
  EXPECT_EQ(sensor1->RenderingCamera(), scene->SensorById(cameraId1));
  EXPECT_EQ(sensor2, mgr.Sensor(sensorId2));
  EXPECT_EQ(sensor2->RenderingCamera(), scene->SensorById(cameraId2));
  // remove and check sensor objects no longer exist in both sensors and
  // rendering
  EXPECT_TRUE(mgr.Remove(sensorId1));
  EXPECT_TRUE(mgr.Remove(sensorId2));
  EXPECT_EQ(nullptr, mgr.Sensor(sensorId1));
  EXPECT_EQ(nullptr, mgr.Sensor(sensorId2));
  EXPECT_EQ(nullptr, scene->SensorById(cameraId1));
  EXPECT_EQ(nullptr, scene->SensorById(cameraId2));

  // Clean up
  engine->DestroyScene(scene);
  gz::rendering::unloadEngine(engine->Name());
}

//////////////////////////////////////////////////
TEST_P(CameraSensorTest, LInt8ImagesWithBuiltinSDF)
{
  ImageFormatLInt8LInt16(GetParam());
}

INSTANTIATE_TEST_CASE_P(CameraSensor, CameraSensorTest,
    RENDER_ENGINE_VALUES, gz::rendering::PrintToStringParam());

//////////////////////////////////////////////////
int main(int argc, char **argv)
{
  gz::common::Console::SetVerbosity(4);
  ::testing::InitGoogleTest(&argc, argv);
  return RUN_ALL_TESTS();
}<|MERGE_RESOLUTION|>--- conflicted
+++ resolved
@@ -52,11 +52,7 @@
 unsigned int g_imgCounter1 = 0;
 unsigned int g_imgCounter2 = 0;
 
-<<<<<<< HEAD
 void OnGrayscaleImageL8(const ignition::msgs::Image &_msg)
-=======
-void OnGrayscaleImage(const gz::msgs::Image &_msg)
->>>>>>> 55c56661
 {
   std::lock_guard<std::mutex> lock(g_mutex);
   EXPECT_EQ(gz::msgs::PixelFormatType::L_INT8, _msg.pixel_format_type());
@@ -186,13 +182,8 @@
 void CameraSensorTest::ImageFormatLInt8LInt16(const std::string &_renderEngine)
 {
   // get the darn test data
-<<<<<<< HEAD
   std::string path = ignition::common::joinPaths(PROJECT_SOURCE_PATH, "test",
       "sdf", "camera_sensor_l8_l16_builtin.sdf");
-=======
-  std::string path = gz::common::joinPaths(PROJECT_SOURCE_PATH, "test",
-      "sdf", "camera_sensor_l8_builtin.sdf");
->>>>>>> 55c56661
   sdf::SDFPtr doc(new sdf::SDF());
   sdf::init(doc);
   ASSERT_TRUE(sdf::readFile(path, doc));
@@ -219,7 +210,6 @@
   // do the test
   gz::sensors::Manager mgr;
 
-<<<<<<< HEAD
   ignition::sensors::CameraSensor *sensor1 =
       mgr.CreateSensor<ignition::sensors::CameraSensor>(sensorPtr1);
   ignition::sensors::CameraSensor *sensor2 =
@@ -228,19 +218,12 @@
   ASSERT_NE(sensor2, nullptr);
   sensor1->SetScene(scene);
   sensor2->SetScene(scene);
-=======
-  gz::sensors::CameraSensor *sensor =
-      mgr.CreateSensor<gz::sensors::CameraSensor>(sensorPtr);
-  ASSERT_NE(sensor, nullptr);
-  sensor->SetScene(scene);
->>>>>>> 55c56661
 
   ASSERT_NE(sensor1->RenderingCamera(), nullptr);
   EXPECT_NE(sensor1->Id(), sensor1->RenderingCamera()->Id());
   EXPECT_EQ(256u, sensor1->ImageWidth());
   EXPECT_EQ(256u, sensor1->ImageHeight());
 
-<<<<<<< HEAD
   ASSERT_NE(sensor2->RenderingCamera(), nullptr);
   EXPECT_NE(sensor2->Id(), sensor2->RenderingCamera()->Id());
   EXPECT_EQ(512u, sensor2->ImageWidth());
@@ -251,10 +234,6 @@
 
   std::string topic2 = "/images_l16";
   WaitForMessageTestHelper<ignition::msgs::Image> helper2(topic2);
-=======
-  std::string topic = "/images_l8";
-  WaitForMessageTestHelper<gz::msgs::Image> helper(topic);
->>>>>>> 55c56661
 
   // Update once to create image
   mgr.RunOnce(std::chrono::steady_clock::duration::zero());
@@ -263,14 +242,9 @@
   EXPECT_TRUE(helper2.WaitForMessage()) << helper2;
 
   // subscribe to the camera topic
-<<<<<<< HEAD
   ignition::transport::Node node;
   node.Subscribe(topic1, &OnGrayscaleImageL8);
   node.Subscribe(topic2, &OnGrayscaleImageL16);
-=======
-  gz::transport::Node node;
-  node.Subscribe(topic, &OnGrayscaleImage);
->>>>>>> 55c56661
 
   // wait for a few camera frames
   mgr.RunOnce(std::chrono::steady_clock::duration::zero(), true);

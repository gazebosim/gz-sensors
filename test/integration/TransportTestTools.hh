--- conflicted
+++ resolved
@@ -63,37 +63,22 @@
     return success;
   }
 
-<<<<<<< HEAD
-  /// \brief Waits for a message to be received.
-  /// \param[in] _relTime The amount of time to wait.
-  /// \return True if a message was received.
-  public: bool WaitForMessage(const std::chrono::duration<int> _relTime)
-=======
   /// \brief waits for a message to be received with a timeout
   /// \return true if a message was received
   /// \param[in] _timeout Time to wait for a message.
   /// \remarks Set CTest timeout property for control over time
   public: bool WaitForMessage(
       const std::chrono::steady_clock::duration &_timeout)
->>>>>>> f2eb0979
   {
     std::unique_lock<std::mutex> lock(this->mtx);
     if (this->subscriptionCreated)
     {
-<<<<<<< HEAD
-      this->conditionVariable.wait_for(lock, _relTime,
-=======
       this->conditionVariable.wait_for(lock, _timeout,
->>>>>>> f2eb0979
           [this]{return this->gotMessage;});
     }
     bool success = this->gotMessage;
     this->gotMessage = false;
     return success;
-<<<<<<< HEAD
-
-=======
->>>>>>> f2eb0979
   }
 
   /// \brief Get the last msg received.

--- conflicted
+++ resolved
@@ -47,11 +47,8 @@
       ${PROJECT_LIBRARY_TARGET_NAME}-gpu_lidar
       ${PROJECT_LIBRARY_TARGET_NAME}-rgbd_camera
       ${PROJECT_LIBRARY_TARGET_NAME}-segmentation_camera
-<<<<<<< HEAD
+      ${PROJECT_LIBRARY_TARGET_NAME}-thermal_camera
       ${PROJECT_LIBRARY_TARGET_NAME}-wide_angle_camera
-=======
-      ${PROJECT_LIBRARY_TARGET_NAME}-thermal_camera
->>>>>>> bb1c8569
   )
 endif()
 
@@ -66,4 +63,4 @@
     ${PROJECT_LIBRARY_TARGET_NAME}-logical_camera
     ${PROJECT_LIBRARY_TARGET_NAME}-magnetometer
     ${PROJECT_LIBRARY_TARGET_NAME}-navsat
-)+)

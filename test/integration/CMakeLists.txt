set(TEST_TYPE "INTEGRATION")

set(dri_tests
  camera_plugin.cc
  depth_camera_plugin.cc
  gpu_lidar_sensor_plugin.cc
  rgbd_camera_plugin.cc
  thermal_camera_plugin.cc
)

set(tests
  air_pressure_plugin.cc
  altimeter_plugin.cc
  logical_camera_plugin.cc
  magnetometer_plugin.cc
  imu_plugin.cc
)

link_directories(${PROJECT_BINARY_DIR}/test)

include_directories(${PROJECT_SOURCE_DIR}/src)

# Test symbols having the right name on linux only
if (UNIX AND NOT APPLE)
  configure_file(all_symbols_have_version.bash.in ${CMAKE_CURRENT_BINARY_DIR}/all_symbols_have_version.bash @ONLY)
  add_test(NAME INTEGRATION_versioned_symbols
    COMMAND bash ${CMAKE_CURRENT_BINARY_DIR}/all_symbols_have_version.bash $<TARGET_FILE:${PROJECT_LIBRARY_TARGET_NAME}>)
endif()

if (DRI_TESTS)
  ign_build_tests(TYPE INTEGRATION
    SOURCES
      ${dri_tests}
    LIB_DEPS
      ${IGNITION-TRANSPORT_LIBRARIES}
      ${PROJECT_LIBRARY_TARGET_NAME}-depth_camera
      ${PROJECT_LIBRARY_TARGET_NAME}-camera
      ${PROJECT_LIBRARY_TARGET_NAME}-lidar
      ${PROJECT_LIBRARY_TARGET_NAME}-gpu_lidar
      ${PROJECT_LIBRARY_TARGET_NAME}-rgbd_camera
      ${PROJECT_LIBRARY_TARGET_NAME}-thermal_camera
  )
endif()

ign_build_tests(TYPE INTEGRATION
  SOURCES
    ${tests}
  LIB_DEPS
    ${PROJECT_LIBRARY_TARGET_NAME}-air_pressure
    ${PROJECT_LIBRARY_TARGET_NAME}-altimeter
    ${PROJECT_LIBRARY_TARGET_NAME}-logical_camera
    ${PROJECT_LIBRARY_TARGET_NAME}-magnetometer
    ${PROJECT_LIBRARY_TARGET_NAME}-imu
<<<<<<< HEAD
)
=======
)

foreach(plugin_test ${dri_tests} ${tests})
  get_filename_component(BINARY_NAME ${plugin_test} NAME_WE)
  set(BINARY_NAME "${TEST_TYPE}_${BINARY_NAME}")
  if(TARGET ${BINARY_NAME})
    set(_env_vars)
    list(APPEND _env_vars "IGN_PLUGIN_PATH=$<TARGET_FILE_DIR:${PROJECT_LIBRARY_TARGET_NAME}>")
    list(APPEND _env_vars "DYLD_LIBRARY_PATH=${CMAKE_INSTALL_PREFIX}/${CMAKE_INSTALL_LIBDIR}")

    set_tests_properties(${BINARY_NAME} PROPERTIES
      ENVIRONMENT "${_env_vars}")
  endif()
endforeach()
>>>>>>> 655ffb27
<|MERGE_RESOLUTION|>--- conflicted
+++ resolved
@@ -51,9 +51,6 @@
     ${PROJECT_LIBRARY_TARGET_NAME}-logical_camera
     ${PROJECT_LIBRARY_TARGET_NAME}-magnetometer
     ${PROJECT_LIBRARY_TARGET_NAME}-imu
-<<<<<<< HEAD
-)
-=======
 )
 
 foreach(plugin_test ${dri_tests} ${tests})
@@ -67,5 +64,4 @@
     set_tests_properties(${BINARY_NAME} PROPERTIES
       ENVIRONMENT "${_env_vars}")
   endif()
-endforeach()
->>>>>>> 655ffb27
+endforeach()
--- conflicted
+++ resolved
@@ -19,11 +19,7 @@
         id: ci
         uses: gazebo-tooling/action-gz-ci@noble
         with:
-<<<<<<< HEAD
-          codecov-enabled: true
-=======
           # codecov-enabled: true
->>>>>>> 100d5c9a
           cppcheck-enabled: true
           cpplint-enabled: true
           doxygen-enabled: true
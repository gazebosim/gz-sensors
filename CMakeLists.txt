cmake_minimum_required(VERSION 3.10.2 FATAL_ERROR)

#============================================================================
# Initialize the project
#============================================================================
project(gz-sensors7 VERSION 7.2.0)

#============================================================================
# Find gz-cmake
#============================================================================
find_package(gz-cmake3 REQUIRED)

#============================================================================
# Configure the project
#============================================================================
set(CMAKE_CXX_STANDARD 17)
set(CMAKE_CXX_STANDARD_REQUIRED ON)

gz_configure_project(VERSION_SUFFIX)

#============================================================================
# Set project-specific options
#============================================================================
set (DRI_TESTS TRUE CACHE BOOL "True to enable DRI tests")

option(ENABLE_PROFILER "Enable Gazebo Profiler" FALSE)

if(ENABLE_PROFILER)
  add_definitions("-DGZ_PROFILER_ENABLE=1")
else()
  add_definitions("-DGZ_PROFILER_ENABLE=0")
endif()

#============================================================================
# Search for project-specific dependencies
#============================================================================
message(STATUS "\n\n-- ====== Finding Dependencies ======")

#--------------------------------------
# Find Protobuf
<<<<<<< HEAD
set(REQ_PROTOBUF_VER 3)
gz_find_package(GzProtobuf
                 VERSION ${REQ_PROTOBUF_VER}
=======
ign_find_package(IgnProtobuf
>>>>>>> 4f73c0a2
                 REQUIRED
                 PRETTY Protobuf)

#--------------------------------------
# Find gz-math
gz_find_package(gz-math7 REQUIRED)
set(GZ_MATH_VER ${gz-math7_VERSION_MAJOR})

#--------------------------------------
# Find gz-common
gz_find_package(gz-common5
                 COMPONENTS profiler
                 REQUIRED)
set(GZ_COMMON_VER ${gz-common5_VERSION_MAJOR})

#--------------------------------------
# Find gz-transport
gz_find_package(gz-transport12 REQUIRED)
set(GZ_TRANSPORT_VER ${gz-transport12_VERSION_MAJOR})

#--------------------------------------
# Find gz-rendering

# See CMP0072 for more details (cmake --help-policy CMP0072)
if ((NOT ${CMAKE_VERSION} VERSION_LESS 3.11) AND (NOT OpenGL_GL_PREFERENCE))
  set(OpenGL_GL_PREFERENCE "GLVND")
endif()

gz_find_package(gz-rendering7 REQUIRED OPTIONAL_COMPONENTS ogre ogre2)
set(GZ_RENDERING_VER ${gz-rendering7_VERSION_MAJOR})

if (TARGET gz-rendering${GZ_RENDERING_VER}::ogre)
  set(HAVE_OGRE TRUE)
  add_definitions(-DWITH_OGRE)
endif()

if (TARGET gz-rendering${GZ_RENDERING_VER}::ogre2)
  set(HAVE_OGRE2 TRUE)
  add_definitions(-DWITH_OGRE2)
endif()

#--------------------------------------
# Find gz-msgs
gz_find_package(gz-msgs9 REQUIRED VERSION 9.3)
set(GZ_MSGS_VER ${gz-msgs9_VERSION_MAJOR})

#--------------------------------------
# Find SDFormat
gz_find_package(sdformat13 VERSION 13.3 REQUIRED)
set(SDF_VER ${sdformat13_VERSION_MAJOR})

#============================================================================
# Configure the build
#============================================================================
gz_configure_build(QUIT_IF_BUILD_ERRORS)

#============================================================================
# Create package information
#============================================================================
gz_create_packages()

#============================================================================
# Configure documentation
#============================================================================
configure_file(${CMAKE_SOURCE_DIR}/api.md.in ${CMAKE_BINARY_DIR}/api.md)
configure_file(${CMAKE_SOURCE_DIR}/tutorials.md.in ${CMAKE_BINARY_DIR}/tutorials.md)

gz_create_docs(
  API_MAINPAGE_MD "${CMAKE_BINARY_DIR}/api.md"
  TUTORIALS_MAINPAGE_MD "${CMAKE_BINARY_DIR}/tutorials.md")

if(TARGET doc)
  file(COPY ${CMAKE_SOURCE_DIR}/tutorials/files/ DESTINATION ${CMAKE_BINARY_DIR}/doxygen/html/files/)
endif()<|MERGE_RESOLUTION|>--- conflicted
+++ resolved
@@ -38,15 +38,9 @@
 
 #--------------------------------------
 # Find Protobuf
-<<<<<<< HEAD
-set(REQ_PROTOBUF_VER 3)
 gz_find_package(GzProtobuf
-                 VERSION ${REQ_PROTOBUF_VER}
-=======
-ign_find_package(IgnProtobuf
->>>>>>> 4f73c0a2
-                 REQUIRED
-                 PRETTY Protobuf)
+                REQUIRED
+                PRETTY Protobuf)
 
 #--------------------------------------
 # Find gz-math

--- conflicted
+++ resolved
@@ -57,11 +57,7 @@
   {
     if (_sensorType == "camera" || _sensorType == "depth" ||
         _sensorType == "multicamera" || _sensorType == "wideanglecamera" ||
-<<<<<<< HEAD
-        _sensorType == "thermal_camera")
-=======
-        _sensorType == "rgbd_camera")
->>>>>>> 06ee84e8
+        _sensorType == "thermal_camera" || _sensorType == "rgbd_camera")
     {
       ignerr << "Image noise requested. "
              << "Please use ImageNoiseFactory::NoiseModel instead"

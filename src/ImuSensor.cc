/*
 * Copyright (C) 2019 Open Source Robotics Foundation
 *
 * Licensed under the Apache License, Version 2.0 (the "License");
 * you may not use this file except in compliance with the License.
 * You may obtain a copy of the License at
 *
 *     http://www.apache.org/licenses/LICENSE-2.0
 *
 * Unless required by applicable law or agreed to in writing, software
 * distributed under the License is distributed on an "AS IS" BASIS,
 * WITHOUT WARRANTIES OR CONDITIONS OF ANY KIND, either express or implied.
 * See the License for the specific language governing permissions and
 * limitations under the License.
 *
*/
#if defined(_MSC_VER)
  #pragma warning(push)
  #pragma warning(disable: 4005)
  #pragma warning(disable: 4251)
#endif
<<<<<<< HEAD
#include <gz/msgs/imu.pb.h>
#ifdef _WIN32
#pragma warning(pop)
=======
#include <ignition/msgs/imu.pb.h>
#if defined(_MSC_VER)
  #pragma warning(pop)
>>>>>>> 5a82b76b
#endif

#include <gz/common/Profiler.hh>
#include <gz/transport/Node.hh>

#include "gz/sensors/ImuSensor.hh"
#include "gz/sensors/Noise.hh"
#include "gz/sensors/SensorFactory.hh"
#include "gz/sensors/SensorTypes.hh"

using namespace gz;
using namespace sensors;

/// \brief Private data for ImuSensor
class gz::sensors::ImuSensorPrivate
{
  /// \brief node to create publisher
  public: transport::Node node;

  /// \brief publisher to publish imu messages.
  public: transport::Node::Publisher pub;

  /// \brief true if Load() has been called and was successful
  public: bool initialized = false;

  /// \brief Noise free linear acceleration
  public: math::Vector3d linearAcc;

  /// \brief Noise free angular velocity.
  public: math::Vector3d angularVel;

  /// \brief transform to Imu orientation reference frame.
  public: math::Quaterniond orientationReference;

  /// \brief transform to Imu frame from Imu reference frame.
  public: math::Quaterniond orientation;

  /// \brief store gravity vector to be added to the IMU output.
  public: math::Vector3d gravity;

  /// \brief World pose of the imu sensor
  public: math::Pose3d worldPose;

  /// \brief Flag for if time has been initialized
  public: bool timeInitialized = false;

  /// \brief Previous update time step.
  public: common::Time prevStep { common::Time::Zero };

  /// \brief Noise added to sensor data
  public: std::map<SensorNoiseType, NoisePtr> noises;
};

//////////////////////////////////////////////////
ImuSensor::ImuSensor()
  : dataPtr(new ImuSensorPrivate())
{
}

//////////////////////////////////////////////////
ImuSensor::~ImuSensor()
{
}

//////////////////////////////////////////////////
bool ImuSensor::Init()
{
  return this->Sensor::Init();
}

//////////////////////////////////////////////////
bool ImuSensor::Load(const sdf::Sensor &_sdf)
{
  if (!Sensor::Load(_sdf))
    return false;

  // Check if this is the right type
  if (_sdf.Type() != sdf::SensorType::IMU)
  {
    ignerr << "Attempting to a load an IMU sensor, but received "
      << "a " << _sdf.TypeStr() << std::endl;
  }

  if (_sdf.ImuSensor() == nullptr)
  {
    ignerr << "Attempting to a load an IMU sensor, but received "
      << "a null sensor." << std::endl;
    return false;
  }

  if (this->Topic().empty())
    this->SetTopic("/imu");

  this->dataPtr->pub =
      this->dataPtr->node.Advertise<msgs::IMU>(this->Topic());

  if (!this->dataPtr->pub)
  {
    ignerr << "Unable to create publisher on topic[" << this->Topic() << "].\n";
    return false;
  }

  igndbg << "IMU data for [" << this->Name() << "] advertised on ["
         << this->Topic() << "]" << std::endl;

  const std::map<SensorNoiseType, sdf::Noise> noises = {
    {ACCELEROMETER_X_NOISE_M_S_S, _sdf.ImuSensor()->LinearAccelerationXNoise()},
    {ACCELEROMETER_Y_NOISE_M_S_S, _sdf.ImuSensor()->LinearAccelerationYNoise()},
    {ACCELEROMETER_Z_NOISE_M_S_S, _sdf.ImuSensor()->LinearAccelerationZNoise()},
    {GYROSCOPE_X_NOISE_RAD_S, _sdf.ImuSensor()->AngularVelocityXNoise()},
    {GYROSCOPE_Y_NOISE_RAD_S, _sdf.ImuSensor()->AngularVelocityYNoise()},
    {GYROSCOPE_Z_NOISE_RAD_S, _sdf.ImuSensor()->AngularVelocityZNoise()},
  };

  for (const auto & [noiseType, noiseSdf] : noises)
  {
    if (noiseSdf.Type() != sdf::NoiseType::NONE)
    {
      this->dataPtr->noises[noiseType] = NoiseFactory::NewNoiseModel(noiseSdf);
    }
  }

  this->dataPtr->initialized = true;
  return true;
}

//////////////////////////////////////////////////
bool ImuSensor::Load(sdf::ElementPtr _sdf)
{
  sdf::Sensor sdfSensor;
  sdfSensor.Load(_sdf);
  return this->Load(sdfSensor);
}

//////////////////////////////////////////////////
bool ImuSensor::Update(const common::Time &_now)
{
  IGN_PROFILE("ImuSensor::Update");
  if (!this->dataPtr->initialized)
  {
    ignerr << "Not initialized, update ignored.\n";
    return false;
  }

  // If time has gone backwards, reinitialize.
  if (_now < this->dataPtr->prevStep)
  {
    this->dataPtr->timeInitialized = false;
  }

  // Only compute dt if time is initialized and increasing.
  double dt;
  if (this->dataPtr->timeInitialized)
  {
    dt = (_now - this->dataPtr->prevStep).Double();
  }
  else
  {
    dt = 0.0;
  }

  // Add contribution from gravity
  // Skip if gravity is not enabled?
  this->dataPtr->linearAcc -=
      this->dataPtr->worldPose.Rot().Inverse().RotateVector(
      this->dataPtr->gravity);

  // Convenience method to apply noise to a channel, if present.
  auto applyNoise = [&](SensorNoiseType noiseType, double & value)
  {
    if (this->dataPtr->noises.find(noiseType) != this->dataPtr->noises.end()) {
      value = this->dataPtr->noises[noiseType]->Apply(value, dt);
    }
  };

  applyNoise(ACCELEROMETER_X_NOISE_M_S_S, this->dataPtr->linearAcc.X());
  applyNoise(ACCELEROMETER_Y_NOISE_M_S_S, this->dataPtr->linearAcc.Y());
  applyNoise(ACCELEROMETER_Z_NOISE_M_S_S, this->dataPtr->linearAcc.Z());
  applyNoise(GYROSCOPE_X_NOISE_RAD_S, this->dataPtr->angularVel.X());
  applyNoise(GYROSCOPE_Y_NOISE_RAD_S, this->dataPtr->angularVel.Y());
  applyNoise(GYROSCOPE_Z_NOISE_RAD_S, this->dataPtr->angularVel.Z());

  // Set the IMU orientation
  // imu orientation with respect to reference frame
  this->dataPtr->orientation =
      this->dataPtr->orientationReference.Inverse() *
      this->dataPtr->worldPose.Rot();

  msgs::IMU msg;
  msg.mutable_header()->mutable_stamp()->set_sec(_now.sec);
  msg.mutable_header()->mutable_stamp()->set_nsec(_now.nsec);
  msg.set_entity_name(this->Name());
  auto frame = msg.mutable_header()->add_data();
  frame->set_key("frame_id");
  frame->add_value(this->FrameId());

  msgs::Set(msg.mutable_orientation(), this->dataPtr->orientation);
  msgs::Set(msg.mutable_angular_velocity(), this->dataPtr->angularVel);
  msgs::Set(msg.mutable_linear_acceleration(), this->dataPtr->linearAcc);

  // publish
  this->AddSequence(msg.mutable_header());
  this->dataPtr->pub.Publish(msg);
  this->dataPtr->prevStep = _now;
  this->dataPtr->timeInitialized = true;
  return true;
}

//////////////////////////////////////////////////
void ImuSensor::SetAngularVelocity(const math::Vector3d &_angularVel)
{
  this->dataPtr->angularVel = _angularVel;
}

//////////////////////////////////////////////////
math::Vector3d ImuSensor::AngularVelocity() const
{
  return this->dataPtr->angularVel;
}

//////////////////////////////////////////////////
void ImuSensor::SetLinearAcceleration(const math::Vector3d &_linearAcc)
{
  this->dataPtr->linearAcc = _linearAcc;
}

//////////////////////////////////////////////////
math::Vector3d ImuSensor::LinearAcceleration() const
{
  return this->dataPtr->linearAcc;
}

//////////////////////////////////////////////////
void ImuSensor::SetWorldPose(const math::Pose3d _pose)
{
  this->dataPtr->worldPose = _pose;
}

//////////////////////////////////////////////////
math::Pose3d ImuSensor::WorldPose() const
{
  return this->dataPtr->worldPose;
}

//////////////////////////////////////////////////
void ImuSensor::SetOrientationReference(const math::Quaterniond &_orient)
{
  this->dataPtr->orientationReference = _orient;
}

//////////////////////////////////////////////////
math::Quaterniond ImuSensor::OrientationReference() const
{
  return this->dataPtr->orientationReference;
}

//////////////////////////////////////////////////
void ImuSensor::SetGravity(const math::Vector3d &_gravity)
{
  this->dataPtr->gravity = _gravity;
}

//////////////////////////////////////////////////
math::Vector3d ImuSensor::Gravity() const
{
  return this->dataPtr->gravity;
}

//////////////////////////////////////////////////
math::Quaterniond ImuSensor::Orientation() const
{
  return this->dataPtr->orientation;
}

IGN_SENSORS_REGISTER_SENSOR(ImuSensor)<|MERGE_RESOLUTION|>--- conflicted
+++ resolved
@@ -19,15 +19,9 @@
   #pragma warning(disable: 4005)
   #pragma warning(disable: 4251)
 #endif
-<<<<<<< HEAD
 #include <gz/msgs/imu.pb.h>
-#ifdef _WIN32
-#pragma warning(pop)
-=======
-#include <ignition/msgs/imu.pb.h>
 #if defined(_MSC_VER)
   #pragma warning(pop)
->>>>>>> 5a82b76b
 #endif
 
 #include <gz/common/Profiler.hh>

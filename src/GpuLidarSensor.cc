/*
 * Copyright (C) 2018 Open Source Robotics Foundation
 *
 * Licensed under the Apache License, Version 2.0 (the "License");
 * you may not use this file except in compliance with the License.
 * You may obtain a copy of the License at
 *
 *     http://www.apache.org/licenses/LICENSE-2.0
 *
 * Unless required by applicable law or agreed to in writing, software
 * distributed under the License is distributed on an "AS IS" BASIS,
 * WITHOUT WARRANTIES OR CONDITIONS OF ANY KIND, either express or implied.
 * See the License for the specific language governing permissions and
 * limitations under the License.
 *
*/
#if defined(_MSC_VER)
  #pragma warning(push)
  #pragma warning(disable: 4005)
  #pragma warning(disable: 4251)
#endif
#include <gz/msgs/pointcloud_packed.pb.h>
#if defined(_MSC_VER)
  #pragma warning(pop)
#endif

#include <gz/common/Console.hh>
#include <gz/common/Profiler.hh>
#include <gz/msgs/Utility.hh>
#include <gz/transport/Node.hh>

#include "gz/sensors/GpuLidarSensor.hh"
#include "gz/sensors/SensorFactory.hh"

using namespace gz::sensors;

/// \brief Private data for the GpuLidar class
class gz::sensors::GpuLidarSensorPrivate
{
  /// \brief Fill the point cloud packed message
  /// \param[in] _laserBuffer Lidar data buffer.
  public: void FillPointCloudMsg(const float *_laserBuffer);

  /// \brief Rendering camera
  public: gz::rendering::GpuRaysPtr gpuRays;

  /// \brief Connection to the Manager's scene change event.
  public: gz::common::ConnectionPtr sceneChangeConnection;

  /// \brief Event that is used to trigger callbacks when a new
  /// lidar frame is available
  public: ignition::common::EventT<
          void(const float *_scan, unsigned int _width,
               unsigned int _height, unsigned int _channels,
               const std::string &_format)> lidarEvent;

  /// \brief Callback when new lidar frame is received
  public: void OnNewLidarFrame(const float *_scan, unsigned int _width,
               unsigned int _height, unsigned int _channels,
               const std::string &_format);

  /// \brief Connection to gpuRays new lidar frame event
  public: ignition::common::ConnectionPtr lidarFrameConnection;

  /// \brief The point cloud message.
  public: msgs::PointCloudPacked pointMsg;

  /// \brief Transport node.
  public: transport::Node node;

  /// \brief Publisher for the publish point cloud message.
  public: transport::Node::Publisher pointPub;
};

//////////////////////////////////////////////////
GpuLidarSensor::GpuLidarSensor()
  : dataPtr(new GpuLidarSensorPrivate())
{
}

//////////////////////////////////////////////////
GpuLidarSensor::~GpuLidarSensor()
{
  this->RemoveGpuRays(this->Scene());

  this->dataPtr->sceneChangeConnection.reset();

  if (this->laserBuffer)
  {
    delete [] this->laserBuffer;
    this->laserBuffer = nullptr;
  }
}

/////////////////////////////////////////////////
void GpuLidarSensor::SetScene(gz::rendering::ScenePtr _scene)
{
  std::lock_guard<std::mutex> lock(this->lidarMutex);
  // APIs make it possible for the scene pointer to change
  if (this->Scene() != _scene)
  {
    this->RemoveGpuRays(this->Scene());
    RenderingSensor::SetScene(_scene);

    if (this->initialized)
      this->CreateLidar();
  }
}

//////////////////////////////////////////////////
void GpuLidarSensor::RemoveGpuRays(
    gz::rendering::ScenePtr _scene)
{
  if (_scene)
  {
    _scene->DestroySensor(this->dataPtr->gpuRays);
  }
  this->dataPtr->gpuRays.reset();
  this->dataPtr->gpuRays = nullptr;
}

//////////////////////////////////////////////////
bool GpuLidarSensor::Load(const sdf::Sensor &_sdf)
{
  // Check if this is being loaded via "builtin" or via another sensor
  if (!Lidar::Load(_sdf))
  {
    return false;
  }

  // Initialize the point message.
  // \todo(anyone) The true value in the following function call forces
  // the xyz and rgb fields to be aligned to memory boundaries. This is need
  // by ROS1: https://github.com/ros/common_msgs/pull/77. Ideally, memory
  // alignment should be configured. This same problem is in the
  // RgbdCameraSensor.
  msgs::InitPointCloudPacked(this->dataPtr->pointMsg, this->Name(), true,
      {{"xyz", msgs::PointCloudPacked::Field::FLOAT32},
      {"intensity", msgs::PointCloudPacked::Field::FLOAT32},
      {"ring", msgs::PointCloudPacked::Field::UINT16}});

  if (this->Scene())
    this->CreateLidar();

  this->dataPtr->sceneChangeConnection =
    RenderingEvents::ConnectSceneChangeCallback(
        std::bind(&GpuLidarSensor::SetScene, this, std::placeholders::_1));

  // Create the point cloud publisher
  this->SetTopic(this->Topic() + "/points");

  this->dataPtr->pointPub =
      this->dataPtr->node.Advertise<gz::msgs::PointCloudPacked>(
          this->Topic());

  if (!this->dataPtr->pointPub)
  {
    ignerr << "Unable to create publisher on topic["
      << this->Topic() << "].\n";
    return false;
  }

  igndbg << "Lidar points for [" << this->Name() << "] advertised on ["
         << this->Topic() << "]" << std::endl;

  this->initialized = true;

  return true;
}

//////////////////////////////////////////////////
bool GpuLidarSensor::Load(sdf::ElementPtr _sdf)
{
  sdf::Sensor sdfSensor;
  sdfSensor.Load(_sdf);
  return this->Load(sdfSensor);
}

//////////////////////////////////////////////////
bool GpuLidarSensor::Init()
{
  return this->Sensor::Init();
}

//////////////////////////////////////////////////
bool GpuLidarSensor::CreateLidar()
{
  this->dataPtr->gpuRays = this->Scene()->CreateGpuRays(
      this->Name());

  if (!this->dataPtr->gpuRays)
  {
    ignerr << "Unable to create gpu laser sensor\n";
    return false;
  }

  this->dataPtr->gpuRays->SetWorldPosition(this->Pose().Pos());
  this->dataPtr->gpuRays->SetWorldRotation(this->Pose().Rot());

  this->dataPtr->gpuRays->SetNearClipPlane(this->RangeMin());
  this->dataPtr->gpuRays->SetFarClipPlane(this->RangeMax());

  // Mask ranges outside of min/max to +/- inf, as per REP 117
  this->dataPtr->gpuRays->SetClamp(false);

  this->dataPtr->gpuRays->SetAngleMin(this->AngleMin().Radian());
  this->dataPtr->gpuRays->SetAngleMax(this->AngleMax().Radian());

  this->dataPtr->gpuRays->SetVerticalAngleMin(
      this->VerticalAngleMin().Radian());
  this->dataPtr->gpuRays->SetVerticalAngleMax(
      this->VerticalAngleMax().Radian());

  this->dataPtr->gpuRays->SetRayCount(this->RayCount());
  this->dataPtr->gpuRays->SetVerticalRayCount(
      this->VerticalRayCount());

  this->Scene()->RootVisual()->AddChild(
      this->dataPtr->gpuRays);

  // Set the values on the point message.
  this->dataPtr->pointMsg.set_width(this->dataPtr->gpuRays->RangeCount());
  this->dataPtr->pointMsg.set_height(
      this->dataPtr->gpuRays->VerticalRangeCount());
  this->dataPtr->pointMsg.set_row_step(
      this->dataPtr->pointMsg.point_step() *
      this->dataPtr->pointMsg.width());
  this->dataPtr->gpuRays->SetVisibilityMask(this->VisibilityMask());

  this->dataPtr->lidarFrameConnection =
      this->dataPtr->gpuRays->ConnectNewGpuRaysFrame(
      std::bind(&GpuLidarSensor::OnNewLidarFrame, this,
      std::placeholders::_1, std::placeholders::_2, std::placeholders::_3,
      std::placeholders::_4, std::placeholders::_5));

  this->AddSensor(this->dataPtr->gpuRays);

  return true;
}

/////////////////////////////////////////////////
void GpuLidarSensor::OnNewLidarFrame(const float *_data,
    unsigned int _width, unsigned int _height, unsigned int _channels,
    const std::string &_format)
{
  std::lock_guard<std::mutex> lock(this->lidarMutex);

  unsigned int samples = _width * _height * _channels;
  unsigned int lidarBufferSize = samples * sizeof(float);

  if (!this->laserBuffer)
    this->laserBuffer = new float[samples];

  memcpy(this->laserBuffer, _data, lidarBufferSize);

  if (this->dataPtr->lidarEvent.ConnectionCount() > 0)
  {
    this->dataPtr->lidarEvent(_data, _width, _height, _channels, _format);
  }
}

//////////////////////////////////////////////////
<<<<<<< HEAD
bool GpuLidarSensor::Update(const std::chrono::steady_clock::duration &_now)
=======
bool GpuLidarSensor::Update(const gz::common::Time &_now)
>>>>>>> 425359ef
{
  IGN_PROFILE("GpuLidarSensor::Update");
  if (!this->initialized)
  {
    ignerr << "Not initialized, update ignored.\n";
    return false;
  }

  if (!this->dataPtr->gpuRays)
  {
    ignerr << "GpuRays doesn't exist.\n";
    return false;
  }

  this->Render();

  // Apply noise before publishing the data.
  this->ApplyNoise();

  this->PublishLidarScan(_now);

  if (this->dataPtr->pointPub.HasConnections())
  {
    // Set the time stamp
    *this->dataPtr->pointMsg.mutable_header()->mutable_stamp() =
      msgs::Convert(_now);
    // Set frame_id
    for (auto i = 0;
         i < this->dataPtr->pointMsg.mutable_header()->data_size();
         ++i)
    {
      if (this->dataPtr->pointMsg.mutable_header()->data(i).key() == "frame_id"
          && this->dataPtr->pointMsg.mutable_header()->data(i).value_size() > 0)
      {
        this->dataPtr->pointMsg.mutable_header()->mutable_data(i)->set_value(
              0,
              this->FrameId());
      }
    }

    this->dataPtr->FillPointCloudMsg(this->laserBuffer);

    {
      this->AddSequence(this->dataPtr->pointMsg.mutable_header());
      IGN_PROFILE("GpuLidarSensor::Update Publish point cloud");
      this->dataPtr->pointPub.Publish(this->dataPtr->pointMsg);
    }
  }
  return true;
}

/////////////////////////////////////////////////
gz::common::ConnectionPtr GpuLidarSensor::ConnectNewLidarFrame(
          std::function<void(const float *_scan, unsigned int _width,
                  unsigned int _height, unsigned int _channels,
                  const std::string &/*_format*/)> _subscriber)
{
  return this->dataPtr->lidarEvent.Connect(_subscriber);
}

/////////////////////////////////////////////////
gz::rendering::GpuRaysPtr GpuLidarSensor::GpuRays() const
{
  return this->dataPtr->gpuRays;
}

//////////////////////////////////////////////////
bool GpuLidarSensor::IsHorizontal() const
{
  return this->dataPtr->gpuRays->IsHorizontal();
}

//////////////////////////////////////////////////
gz::math::Angle GpuLidarSensor::HFOV() const
{
  return this->dataPtr->gpuRays->HFOV();
}

//////////////////////////////////////////////////
gz::math::Angle GpuLidarSensor::VFOV() const
{
  return this->dataPtr->gpuRays->VFOV();
}

//////////////////////////////////////////////////
bool GpuLidarSensor::HasConnections() const
{
  return Lidar::HasConnections() ||
     (this->dataPtr->pointPub && this->dataPtr->pointPub.HasConnections()) ||
     this->dataPtr->lidarEvent.ConnectionCount() > 0u;
}

//////////////////////////////////////////////////
void GpuLidarSensorPrivate::FillPointCloudMsg(const float *_laserBuffer)
{
  IGN_PROFILE("GpuLidarSensorPrivate::FillPointCloudMsg");
  uint32_t width = this->pointMsg.width();
  uint32_t height = this->pointMsg.height();
  unsigned int channels = 3;

  float angleStep =
    (this->gpuRays->AngleMax() - this->gpuRays->AngleMin()).Radian() /
    (this->gpuRays->RangeCount()-1);

  float verticleAngleStep = (this->gpuRays->VerticalAngleMax() -
      this->gpuRays->VerticalAngleMin()).Radian() /
    (this->gpuRays->VerticalRangeCount()-1);

  // Angles of ray currently processing, azimuth is horizontal, inclination
  // is vertical
  float inclination = this->gpuRays->VerticalAngleMin().Radian();

  std::string *msgBuffer = this->pointMsg.mutable_data();
  msgBuffer->resize(this->pointMsg.row_step() *
      this->pointMsg.height());
  char *msgBufferIndex = msgBuffer->data();
  // Set Pointcloud as dense. Change if invalid points are found.
  bool isDense { true };
  // Iterate over scan and populate point cloud
  for (uint32_t j = 0; j < height; ++j)
  {
    float azimuth = this->gpuRays->AngleMin().Radian();

    for (uint32_t i = 0; i < width; ++i)
    {
      // Index of current point, and the depth value at that point
      auto index = j * width * channels + i * channels;
      float depth = _laserBuffer[index];
      // Validate Depth/Radius and update pointcloud density flag
      if (isDense)
        isDense = !(ignition::math::isnan(depth) || std::isinf(depth));

      float intensity = _laserBuffer[index + 1];
      uint16_t ring = j;

      int fieldIndex = 0;

      // Convert spherical coordinates to Cartesian for pointcloud
      // See https://en.wikipedia.org/wiki/Spherical_coordinate_system
      *reinterpret_cast<float *>(msgBufferIndex +
          this->pointMsg.field(fieldIndex++).offset()) =
        depth * std::cos(inclination) * std::cos(azimuth);

      *reinterpret_cast<float *>(msgBufferIndex +
          this->pointMsg.field(fieldIndex++).offset()) =
        depth * std::cos(inclination) * std::sin(azimuth);

      *reinterpret_cast<float *>(msgBufferIndex +
          this->pointMsg.field(fieldIndex++).offset()) =
        depth * std::sin(inclination);

      // Intensity
      *reinterpret_cast<float *>(msgBufferIndex +
          this->pointMsg.field(fieldIndex++).offset()) = intensity;

      // Ring
      *reinterpret_cast<uint16_t *>(msgBufferIndex +
          this->pointMsg.field(fieldIndex++).offset()) = ring;

      // Move the index to the next point.
      msgBufferIndex += this->pointMsg.point_step();

      azimuth += angleStep;
    }
    inclination += verticleAngleStep;
  }
  this->pointMsg.set_is_dense(isDense);
}<|MERGE_RESOLUTION|>--- conflicted
+++ resolved
@@ -49,7 +49,7 @@
 
   /// \brief Event that is used to trigger callbacks when a new
   /// lidar frame is available
-  public: ignition::common::EventT<
+  public: gz::common::EventT<
           void(const float *_scan, unsigned int _width,
                unsigned int _height, unsigned int _channels,
                const std::string &_format)> lidarEvent;
@@ -60,7 +60,7 @@
                const std::string &_format);
 
   /// \brief Connection to gpuRays new lidar frame event
-  public: ignition::common::ConnectionPtr lidarFrameConnection;
+  public: gz::common::ConnectionPtr lidarFrameConnection;
 
   /// \brief The point cloud message.
   public: msgs::PointCloudPacked pointMsg;
@@ -260,11 +260,7 @@
 }
 
 //////////////////////////////////////////////////
-<<<<<<< HEAD
 bool GpuLidarSensor::Update(const std::chrono::steady_clock::duration &_now)
-=======
-bool GpuLidarSensor::Update(const gz::common::Time &_now)
->>>>>>> 425359ef
 {
   IGN_PROFILE("GpuLidarSensor::Update");
   if (!this->initialized)

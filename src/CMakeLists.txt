set (sources
  Manager.cc
  Sensor.cc
<<<<<<< HEAD
  CameraConfig.cc
=======
>>>>>>> 62628591
  Noise.cc
  GaussianNoiseModel.cc
  SensorFactory.cc
  SensorTypes.cc
)

# Create the library target.
ign_create_core_library(SOURCES ${sources} CXX_STANDARD 17)

# todo(anyone) dependency on rendering has been moved to its own component
# and relevant functions are deprecated in ign-sensors 2. We can remove linking
# against ign-rendering from the core lib in ign-sensors 3
target_link_libraries(${PROJECT_LIBRARY_TARGET_NAME}
  PUBLIC
    ignition-math${IGN_MATH_VER}::ignition-math${IGN_MATH_VER}
    ignition-common${IGN_COMMON_VER}::ignition-common${IGN_COMMON_VER}
    ignition-transport${IGN_TRANSPORT_VER}::ignition-transport${IGN_TRANSPORT_VER}
    ${SDFormat_LIBRARIES}
  PRIVATE
<<<<<<< HEAD
    ignition-plugin${IGN_PLUGIN_VER}::loader
  )

set(rendering_sensor_sources RenderingSensor.cc RenderingEvents.cc)
ign_add_component(rendering_sensor SOURCES ${rendering_sensor_sources} GET_TARGET_NAME rendering_sensor_target)
target_link_libraries(${rendering_sensor_target}
=======
    ignition-common${IGN_COMMON_VER}::profiler
)

set(rendering_sources
  RenderingSensor.cc
  RenderingEvents.cc
)

ign_add_component(rendering SOURCES ${rendering_sources} GET_TARGET_NAME rendering_target)
target_link_libraries(${rendering_target}
>>>>>>> 62628591
  PUBLIC
    ignition-rendering${IGN_RENDERING_VER}::ignition-rendering${IGN_RENDERING_VER}
    )


set(camera_sources CameraSensor.cc)
ign_add_component(camera SOURCES ${camera_sources} GET_TARGET_NAME camera_target)
# custom compile definitions since the one provided automatically is versioned and will
# make the code need to change with every major version
target_link_libraries(${camera_target}
  PUBLIC
<<<<<<< HEAD
    ${rendering_sensor_target}
=======
    ${rendering_target}
>>>>>>> 62628591
  PRIVATE
    ignition-msgs${IGN_MSGS_VER}::ignition-msgs${IGN_MSGS_VER}
    ignition-plugin${IGN_PLUGIN_VER}::register
    )

set(depth_camera_sources DepthCameraSensor.cc)
ign_add_component(depth_camera SOURCES ${depth_camera_sources} GET_TARGET_NAME depth_camera_target)
target_link_libraries(${depth_camera_target}
  PRIVATE
    ${camera_target}
    ignition-msgs${IGN_MSGS_VER}::ignition-msgs${IGN_MSGS_VER}
    ignition-plugin${IGN_PLUGIN_VER}::register
    )

set(lidar_sources Lidar.cc)
ign_add_component(lidar SOURCES ${lidar_sources} GET_TARGET_NAME lidar_target)
target_link_libraries(${lidar_target}
  PUBLIC
<<<<<<< HEAD
    ${rendering_sensor_target}
=======
    ${rendering_target}
>>>>>>> 62628591
  PRIVATE
    ignition-msgs${IGN_MSGS_VER}::ignition-msgs${IGN_MSGS_VER}
    ignition-plugin${IGN_PLUGIN_VER}::register
    )

set(gpu_lidar_sources GpuLidarSensor.cc)
ign_add_component(gpu_lidar SOURCES ${gpu_lidar_sources} GET_TARGET_NAME gpu_lidar_target)
target_link_libraries(${gpu_lidar_target}
  PRIVATE
    ignition-msgs${IGN_MSGS_VER}::ignition-msgs${IGN_MSGS_VER}
    ${lidar_target}
    ignition-plugin${IGN_PLUGIN_VER}::register
    )

set(logical_camera_sources LogicalCameraSensor.cc)
ign_add_component(logical_camera SOURCES ${logical_camera_sources} GET_TARGET_NAME logical_camera_target)
target_link_libraries(${logical_camera_target}
  PRIVATE
    ignition-msgs${IGN_MSGS_VER}::ignition-msgs${IGN_MSGS_VER}
    ignition-plugin${IGN_PLUGIN_VER}::register
    )

<<<<<<< HEAD
set (gtest_sources
#  Manager_TEST.cc
  Noise_TEST.cc
)

# Build the unit tests.
ign_build_tests(TYPE UNIT SOURCES ${gtest_sources})

# Build the unit tests that depend on components.
ign_build_tests(TYPE UNIT SOURCES Lidar_TEST.cc LIB_DEPS ${lidar_target})

#ign_build_tests(TYPE UNIT SOURCES Camera_TEST.cc LIB_DEPS ${camera_target})
#
#add_executable(abc abc.test.cc)
#target_link_libraries(abc ${camera_target} ${PROJECT_LIBRARY_TARGET_NAME} gtest gtest_main)
#
#    target_include_directories(abc
#      PRIVATE
#        ${PROJECT_SOURCE_DIR}
#        ${PROJECT_BINARY_DIR}
#    )
#
#
#    ign_build_executables(
#      PREFIX "my_"
#      SOURCES abc.test.cc
#      LIB_DEPS ${camera_target} gtest gtest_main
##      INCLUDE_DIRS ${PROJECT_SOURCE_DIR}/test/gtest/include ${ign_build_tests_INCLUDE_DIRS} ${PROJECT_SOURCE_DIR}/build
#      EXEC_LIST test_list)
=======
set(magnetometer_sources MagnetometerSensor.cc)
ign_add_component(magnetometer SOURCES ${magnetometer_sources} GET_TARGET_NAME magnetometer_target)

set(imu_sources ImuSensor.cc)
ign_add_component(imu SOURCES ${imu_sources} GET_TARGET_NAME imu_target)

set(altimeter_sources AltimeterSensor.cc)
ign_add_component(altimeter SOURCES ${altimeter_sources} GET_TARGET_NAME altimeter_target)

set(air_pressure_sources AirPressureSensor.cc)
ign_add_component(air_pressure SOURCES ${air_pressure_sources} GET_TARGET_NAME air_pressure_target)

set(rgbd_camera_sources RgbdCameraSensor.cc)
ign_add_component(rgbd_camera SOURCES ${rgbd_camera_sources} GET_TARGET_NAME rgbd_camera_target)
target_compile_definitions(${rgbd_camera_target} PUBLIC RgbdCameraSensor_EXPORTS)
target_link_libraries(${rgbd_camera_target}
  PRIVATE
    ${camera_target}
    ignition-msgs${IGN_MSGS_VER}::ignition-msgs${IGN_MSGS_VER}
    ignition-transport${IGN_TRANSPORT_VER}::ignition-transport${IGN_TRANSPORT_VER}
    )


set (gtest_sources
  Manager_TEST.cc
  Noise_TEST.cc
  Sensor_TEST.cc
)

# Build the unit tests.
ign_build_tests(TYPE UNIT SOURCES ${gtest_sources} LIB_DEPS ${rendering_target})

# Build the unit tests that depend on components.
ign_build_tests(TYPE UNIT SOURCES Lidar_TEST.cc LIB_DEPS ${lidar_target})
ign_build_tests(TYPE UNIT SOURCES Camera_TEST.cc LIB_DEPS ${camera_target})
ign_build_tests(TYPE UNIT SOURCES ImuSensor_TEST.cc LIB_DEPS ${imu_target})
>>>>>>> 62628591
<|MERGE_RESOLUTION|>--- conflicted
+++ resolved
@@ -1,10 +1,6 @@
 set (sources
   Manager.cc
   Sensor.cc
-<<<<<<< HEAD
-  CameraConfig.cc
-=======
->>>>>>> 62628591
   Noise.cc
   GaussianNoiseModel.cc
   SensorFactory.cc
@@ -12,28 +8,18 @@
 )
 
 # Create the library target.
-ign_create_core_library(SOURCES ${sources} CXX_STANDARD 17)
+ign_create_core_library(SOURCES ${sources} CXX_STANDARD 14)
 
-# todo(anyone) dependency on rendering has been moved to its own component
-# and relevant functions are deprecated in ign-sensors 2. We can remove linking
-# against ign-rendering from the core lib in ign-sensors 3
 target_link_libraries(${PROJECT_LIBRARY_TARGET_NAME}
   PUBLIC
     ignition-math${IGN_MATH_VER}::ignition-math${IGN_MATH_VER}
     ignition-common${IGN_COMMON_VER}::ignition-common${IGN_COMMON_VER}
+    ignition-rendering${IGN_RENDERING_VER}::ignition-rendering${IGN_RENDERING_VER}
     ignition-transport${IGN_TRANSPORT_VER}::ignition-transport${IGN_TRANSPORT_VER}
     ${SDFormat_LIBRARIES}
   PRIVATE
-<<<<<<< HEAD
     ignition-plugin${IGN_PLUGIN_VER}::loader
   )
-
-set(rendering_sensor_sources RenderingSensor.cc RenderingEvents.cc)
-ign_add_component(rendering_sensor SOURCES ${rendering_sensor_sources} GET_TARGET_NAME rendering_sensor_target)
-target_link_libraries(${rendering_sensor_target}
-=======
-    ignition-common${IGN_COMMON_VER}::profiler
-)
 
 set(rendering_sources
   RenderingSensor.cc
@@ -42,7 +28,6 @@
 
 ign_add_component(rendering SOURCES ${rendering_sources} GET_TARGET_NAME rendering_target)
 target_link_libraries(${rendering_target}
->>>>>>> 62628591
   PUBLIC
     ignition-rendering${IGN_RENDERING_VER}::ignition-rendering${IGN_RENDERING_VER}
     )
@@ -54,11 +39,7 @@
 # make the code need to change with every major version
 target_link_libraries(${camera_target}
   PUBLIC
-<<<<<<< HEAD
-    ${rendering_sensor_target}
-=======
     ${rendering_target}
->>>>>>> 62628591
   PRIVATE
     ignition-msgs${IGN_MSGS_VER}::ignition-msgs${IGN_MSGS_VER}
     ignition-plugin${IGN_PLUGIN_VER}::register
@@ -77,11 +58,7 @@
 ign_add_component(lidar SOURCES ${lidar_sources} GET_TARGET_NAME lidar_target)
 target_link_libraries(${lidar_target}
   PUBLIC
-<<<<<<< HEAD
-    ${rendering_sensor_target}
-=======
     ${rendering_target}
->>>>>>> 62628591
   PRIVATE
     ignition-msgs${IGN_MSGS_VER}::ignition-msgs${IGN_MSGS_VER}
     ignition-plugin${IGN_PLUGIN_VER}::register
@@ -104,57 +81,45 @@
     ignition-plugin${IGN_PLUGIN_VER}::register
     )
 
-<<<<<<< HEAD
-set (gtest_sources
-#  Manager_TEST.cc
-  Noise_TEST.cc
-)
-
-# Build the unit tests.
-ign_build_tests(TYPE UNIT SOURCES ${gtest_sources})
-
-# Build the unit tests that depend on components.
-ign_build_tests(TYPE UNIT SOURCES Lidar_TEST.cc LIB_DEPS ${lidar_target})
-
-#ign_build_tests(TYPE UNIT SOURCES Camera_TEST.cc LIB_DEPS ${camera_target})
-#
-#add_executable(abc abc.test.cc)
-#target_link_libraries(abc ${camera_target} ${PROJECT_LIBRARY_TARGET_NAME} gtest gtest_main)
-#
-#    target_include_directories(abc
-#      PRIVATE
-#        ${PROJECT_SOURCE_DIR}
-#        ${PROJECT_BINARY_DIR}
-#    )
-#
-#
-#    ign_build_executables(
-#      PREFIX "my_"
-#      SOURCES abc.test.cc
-#      LIB_DEPS ${camera_target} gtest gtest_main
-##      INCLUDE_DIRS ${PROJECT_SOURCE_DIR}/test/gtest/include ${ign_build_tests_INCLUDE_DIRS} ${PROJECT_SOURCE_DIR}/build
-#      EXEC_LIST test_list)
-=======
 set(magnetometer_sources MagnetometerSensor.cc)
 ign_add_component(magnetometer SOURCES ${magnetometer_sources} GET_TARGET_NAME magnetometer_target)
+target_link_libraries(${magnetometer_target}
+  PRIVATE
+    ignition-msgs${IGN_MSGS_VER}::ignition-msgs${IGN_MSGS_VER}
+    ignition-plugin${IGN_PLUGIN_VER}::register
+    )
 
 set(imu_sources ImuSensor.cc)
 ign_add_component(imu SOURCES ${imu_sources} GET_TARGET_NAME imu_target)
+target_link_libraries(${imu_target}
+  PRIVATE
+    ignition-msgs${IGN_MSGS_VER}::ignition-msgs${IGN_MSGS_VER}
+    ignition-plugin${IGN_PLUGIN_VER}::register
+    )
 
 set(altimeter_sources AltimeterSensor.cc)
 ign_add_component(altimeter SOURCES ${altimeter_sources} GET_TARGET_NAME altimeter_target)
+target_link_libraries(${altimeter_target}
+  PRIVATE
+    ignition-msgs${IGN_MSGS_VER}::ignition-msgs${IGN_MSGS_VER}
+    ignition-plugin${IGN_PLUGIN_VER}::register
+    )
 
 set(air_pressure_sources AirPressureSensor.cc)
 ign_add_component(air_pressure SOURCES ${air_pressure_sources} GET_TARGET_NAME air_pressure_target)
+target_link_libraries(${air_pressure_target}
+  PRIVATE
+    ignition-msgs${IGN_MSGS_VER}::ignition-msgs${IGN_MSGS_VER}
+    ignition-plugin${IGN_PLUGIN_VER}::register
+    )
 
 set(rgbd_camera_sources RgbdCameraSensor.cc)
 ign_add_component(rgbd_camera SOURCES ${rgbd_camera_sources} GET_TARGET_NAME rgbd_camera_target)
-target_compile_definitions(${rgbd_camera_target} PUBLIC RgbdCameraSensor_EXPORTS)
 target_link_libraries(${rgbd_camera_target}
   PRIVATE
     ${camera_target}
     ignition-msgs${IGN_MSGS_VER}::ignition-msgs${IGN_MSGS_VER}
-    ignition-transport${IGN_TRANSPORT_VER}::ignition-transport${IGN_TRANSPORT_VER}
+    ignition-plugin${IGN_PLUGIN_VER}::register
     )
 
 
@@ -170,5 +135,4 @@
 # Build the unit tests that depend on components.
 ign_build_tests(TYPE UNIT SOURCES Lidar_TEST.cc LIB_DEPS ${lidar_target})
 ign_build_tests(TYPE UNIT SOURCES Camera_TEST.cc LIB_DEPS ${camera_target})
-ign_build_tests(TYPE UNIT SOURCES ImuSensor_TEST.cc LIB_DEPS ${imu_target})
->>>>>>> 62628591
+ign_build_tests(TYPE UNIT SOURCES ImuSensor_TEST.cc LIB_DEPS ${imu_target})
<<<<<<< HEAD
include (${project_cmake_dir}/Utils.cmake)

add_subdirectory(camera)
add_subdirectory(gpu_lidar)

=======
>>>>>>> 7be36bb1
set (sources
  CameraConfig.cc
  Events.cc
  Manager.cc
  Sensor.cc
)

set (gtest_sources
  Manager_TEST.cc
)

# Create the library target.
ign_create_core_library(SOURCES ${sources} CXX_STANDARD 14)

# Include the interface directories that we always need.
#ign_target_interface_include_directories(${PROJECT_LIBRARY_TARGET_NAME}
#  ignition-math${IGN_MATH_VER})

target_link_libraries(${PROJECT_LIBRARY_TARGET_NAME}
  PUBLIC
    ${ignition-math${IGN_MATH_VER}_LIBRARIES}
    ${ignition-common${IGN_COMMON_VER}_LIBRARIES}
    ${IGNITION-RENDERING_LIBRARIES}
    ${IGNITION-TRANSPORT_LIBRARIES}
    ${SDFormat_LIBRARIES})

# Build the unit tests.
ign_build_tests(TYPE UNIT SOURCES ${gtest_sources})

add_library(${PROJECT_LIBRARY_TARGET_NAME}-camera SHARED CameraSensor.cc)
target_link_libraries(${PROJECT_LIBRARY_TARGET_NAME}-camera PUBLIC
  ${IGNITION-MSGS_LIBRARIES}
  ${IGNITION-TRANSPORT_LIBRARIES}
  ${PROJECT_LIBRARY_TARGET_NAME})
install(TARGETS ${PROJECT_LIBRARY_TARGET_NAME}-camera
  DESTINATION ${IGN_SENSORS_PLUGIN_PATH})<|MERGE_RESOLUTION|>--- conflicted
+++ resolved
@@ -1,11 +1,3 @@
-<<<<<<< HEAD
-include (${project_cmake_dir}/Utils.cmake)
-
-add_subdirectory(camera)
-add_subdirectory(gpu_lidar)
-
-=======
->>>>>>> 7be36bb1
 set (sources
   CameraConfig.cc
   Events.cc

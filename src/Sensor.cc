--- conflicted
+++ resolved
@@ -94,8 +94,11 @@
 
   // \todo(nkoenig) how to use frame?
   this->name = _sdf.Name();
-<<<<<<< HEAD
-  this->topic = _sdf.Topic();
+  if (!_sdf.Topic().empty())
+  {
+    if (!this->SetTopic(_sdf.Topic()))
+      return false;
+  }
 
   // Try resolving the pose first, and only use the raw pose if that fails
   auto semPose = _sdf.SemanticPose();
@@ -105,14 +108,6 @@
     this->pose = _sdf.RawPose();
   }
 
-=======
-  if (!_sdf.Topic().empty())
-  {
-    if (!this->SetTopic(_sdf.Topic()))
-      return false;
-  }
-  this->pose = _sdf.Pose();
->>>>>>> 06ee84e8
   this->updateRate = _sdf.UpdateRate();
   return true;
 }

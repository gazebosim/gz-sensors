--- conflicted
+++ resolved
@@ -111,7 +111,6 @@
       rc->PostRender();
     }
   }
-<<<<<<< HEAD
 
   if (!this->dataPtr->manualSceneUpdate &&
       !this->dataPtr->scene->LegacyAutoGpuFlush())
@@ -120,6 +119,4 @@
     // called per sensor, so we don't have to do anything here
     this->dataPtr->scene->PostRender();
   }
-=======
->>>>>>> 5a82b76b
-}+}

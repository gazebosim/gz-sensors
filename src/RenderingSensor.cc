/*
 * Copyright (C) 2019 Open Source Robotics Foundation
 *
 * Licensed under the Apache License, Version 2.0 (the "License");
 * you may not use this file except in compliance with the License.
 * You may obtain a copy of the License at
 *
 *     http://www.apache.org/licenses/LICENSE-2.0
 *
 * Unless required by applicable law or agreed to in writing, software
 * distributed under the License is distributed on an "AS IS" BASIS,
 * WITHOUT WARRANTIES OR CONDITIONS OF ANY KIND, either express or implied.
 * See the License for the specific language governing permissions and
 * limitations under the License.
 *
*/

#include <gz/common/Profiler.hh>

<<<<<<< HEAD
// TODO(louise) Remove these pragmas once gz-rendering is disabling the
// warnings
#ifdef _WIN32
#pragma warning(push)
#pragma warning(disable: 4251)
#endif
#include <gz/rendering/Camera.hh>
#ifdef _WIN32
#pragma warning(pop)
#endif
=======
#include <ignition/rendering/Camera.hh>
>>>>>>> bb1c8569

#include "gz/sensors/RenderingSensor.hh"

/// \brief Private data class for RenderingSensor
class gz::sensors::RenderingSensorPrivate
{
  /// \brief Pointer to the scene
  public: gz::rendering::ScenePtr scene;

  /// \brief Manually update the rendering scene graph
  public: bool manualSceneUpdate = false;

  /// \brief Pointer to the internal rendering sensors used for generating
  /// sensor data
  public: std::vector<rendering::SensorPtr::weak_type> sensors;
};

using namespace gz;
using namespace sensors;

//////////////////////////////////////////////////
RenderingSensor::RenderingSensor() :
  dataPtr(new RenderingSensorPrivate)
{
}

//////////////////////////////////////////////////
RenderingSensor::~RenderingSensor()
{
  if (!this->dataPtr->scene)
    return;
  for (auto &s : this->dataPtr->sensors)
  {
    auto sensor = s.lock();
    if (sensor)
      this->dataPtr->scene->DestroySensor(sensor);
  }
  this->dataPtr->sensors.clear();
}

/////////////////////////////////////////////////
void RenderingSensor::SetScene(rendering::ScenePtr _scene)
{
  this->dataPtr->scene = _scene;
}

/////////////////////////////////////////////////
rendering::ScenePtr RenderingSensor::Scene() const
{
  return this->dataPtr->scene;
}

/////////////////////////////////////////////////
void RenderingSensor::AddSensor(rendering::SensorPtr _sensor)
{
  this->dataPtr->sensors.push_back(_sensor);
}

/////////////////////////////////////////////////
void RenderingSensor::SetManualSceneUpdate(bool _manual)
{
  this->dataPtr->manualSceneUpdate = _manual;
}

/////////////////////////////////////////////////
bool RenderingSensor::ManualSceneUpdate() const
{
  return this->dataPtr->manualSceneUpdate;
}

/////////////////////////////////////////////////
void RenderingSensor::Render()
{
  GZ_PROFILE("RenderingSensor::Render");
  // Skip scene update. The user indicated that they will do this manually.
  // Performance is improved when a global scene update occurs only once per
  // frame, which can be acheived using a manual scene update.
  if (!this->dataPtr->manualSceneUpdate)
    this->dataPtr->scene->PreRender();

  for (auto rs : this->dataPtr->sensors)
  {
    auto s = rs.lock();
    if (!s)
      continue;
    rendering::CameraPtr rc =
        std::dynamic_pointer_cast<rendering::Camera>(s);
    if (rc)
    {
      rc->Render();
      rc->PostRender();
    }
  }

  if (!this->dataPtr->manualSceneUpdate &&
      !this->dataPtr->scene->LegacyAutoGpuFlush())
  {
    // When LegacyAutoGpuFlush = true, that function gets
    // called per sensor, so we don't have to do anything here
    this->dataPtr->scene->PostRender();
  }
}
<|MERGE_RESOLUTION|>--- conflicted
+++ resolved
@@ -17,20 +17,7 @@
 
 #include <gz/common/Profiler.hh>
 
-<<<<<<< HEAD
-// TODO(louise) Remove these pragmas once gz-rendering is disabling the
-// warnings
-#ifdef _WIN32
-#pragma warning(push)
-#pragma warning(disable: 4251)
-#endif
 #include <gz/rendering/Camera.hh>
-#ifdef _WIN32
-#pragma warning(pop)
-#endif
-=======
-#include <ignition/rendering/Camera.hh>
->>>>>>> bb1c8569
 
 #include "gz/sensors/RenderingSensor.hh"
 
@@ -132,4 +119,4 @@
     // called per sensor, so we don't have to do anything here
     this->dataPtr->scene->PostRender();
   }
-}
+}
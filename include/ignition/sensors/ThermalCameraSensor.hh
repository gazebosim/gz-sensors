--- conflicted
+++ resolved
@@ -15,178 +15,5 @@
  *
  */
 
-<<<<<<< HEAD
-#include <memory>
-#include <cstdint>
-#include <string>
-
-#include <sdf/sdf.hh>
-
-#include <ignition/common/Event.hh>
-#include <ignition/common/SuppressWarning.hh>
-
-#ifdef _WIN32
-#pragma warning(push)
-#pragma warning(disable: 4005)
-#pragma warning(disable: 4251)
-#endif
-#include <ignition/msgs.hh>
-#ifdef _WIN32
-#pragma warning(pop)
-#endif
-
-// TODO(louise) Remove these pragmas once ign-rendering is disabling the
-// warnings
-#ifdef _WIN32
-#pragma warning(push)
-#pragma warning(disable: 4251)
-#endif
-#include <ignition/rendering/ThermalCamera.hh>
-#ifdef _WIN32
-#pragma warning(pop)
-#endif
-
-#include "ignition/sensors/thermal_camera/Export.hh"
-#include "ignition/sensors/CameraSensor.hh"
-#include "ignition/sensors/Export.hh"
-#include "ignition/sensors/Sensor.hh"
-
-namespace ignition
-{
-  namespace sensors
-  {
-    // Inline bracket to help doxygen filtering.
-    inline namespace IGNITION_SENSORS_VERSION_NAMESPACE {
-    // forward declarations
-    class ThermalCameraSensorPrivate;
-
-    /// \brief Thermal camera sensor class.
-    ///
-    /// This class creates thermal image from an ignition rendering scene.
-    /// The scene must be created in advance and given to Manager::Init().
-    /// It offers both an ignition-transport interface and a direct C++ API
-    /// to access the image data. The API works by setting a callback to be
-    /// called with image data.
-    class IGNITION_SENSORS_THERMAL_CAMERA_VISIBLE ThermalCameraSensor
-      : public CameraSensor
-    {
-      /// \brief constructor
-      public: ThermalCameraSensor();
-
-      /// \brief destructor
-      public: virtual ~ThermalCameraSensor();
-
-      /// \brief Load the sensor based on data from an sdf::Sensor object.
-      /// \param[in] _sdf SDF Sensor parameters.
-      /// \return true if loading was successful
-      public: virtual bool Load(const sdf::Sensor &_sdf) override;
-
-      /// \brief Load the sensor with SDF parameters.
-      /// \param[in] _sdf SDF Sensor parameters.
-      /// \return true if loading was successful
-      public: virtual bool Load(sdf::ElementPtr _sdf) override;
-
-      /// \brief Initialize values in the sensor
-      /// \return True on success
-      public: virtual bool Init() override;
-
-      /// \brief Force the sensor to generate data
-      /// \param[in] _now The current time
-      /// \return true if the update was successfull
-      public: virtual bool Update(
-        const std::chrono::steady_clock::duration &_now) override;
-
-      /// \brief Force the sensor to generate data
-      /// \param[in] _now The current time
-      /// \return true if the update was successfull
-      public: virtual rendering::ThermalCameraPtr ThermalCamera();
-
-      /// \brief Thermal data callback used to get the data from the sensor
-      /// \param[in] _scan pointer to the data from the sensor
-      /// \param[in] _width width of the thermal image
-      /// \param[in] _height height of the thermal image
-      /// \param[in] _channel bytes used for the thermal data
-      /// \param[in] _format string with the format
-      public: void OnNewThermalFrame(const uint16_t *_scan,
-                    unsigned int _width, unsigned int _height,
-                    unsigned int _channels,
-                    const std::string &_format);
-
-      /// \brief Set a callback to be called when image frame data is
-      /// generated.
-      /// \param[in] _callback This callback will be called every time the
-      /// camera produces image data. The Update function will be blocked
-      /// while the callbacks are executed.
-      /// \remark Do not block inside of the callback.
-      /// \return A connection pointer that must remain in scope. When the
-      /// connection pointer falls out of scope, the connection is broken.
-      public: common::ConnectionPtr ConnectImageCallback(
-                  std::function<void(const msgs::Image &)> _callback);
-
-      /// \brief Set the rendering scene.
-      /// \param[in] _scene Pointer to the scene
-      public: virtual void SetScene(
-                  ignition::rendering::ScenePtr _scene) override;
-
-      /// \brief Get image width.
-      /// \return width of the image
-      public: virtual unsigned int ImageWidth() const override;
-
-      /// \brief Get image height.
-      /// \return height of the image
-      public: virtual unsigned int ImageHeight() const override;
-
-      /// \brief Set the ambient temperature of the environment
-      /// \param[in] _ambient Ambient temperature in kelvin
-      public: virtual void SetAmbientTemperature(float _ambient);
-
-      /// \brief Set the range of ambient temperature
-      /// \param[in] _range The ambient temperature ranges from
-      /// (ambient - range/2) to (ambient + range/2).
-      public: virtual void SetAmbientTemperatureRange(float _range);
-
-      /// \brief Set the minimum temperature the sensor can detect
-      /// \param[in] _min Min temperature in kelvin
-      public: virtual void SetMinTemperature(float _min);
-
-      /// \brief Set the maximum temperature the sensor can detect
-      /// \param[in] _max Max temperature in kelvin
-      public: virtual void SetMaxTemperature(float _max);
-
-      /// \brief Set the temperature linear resolution. The thermal image data
-      /// returned will be temperature in kelvin / resolution.
-      /// Typical values are 0.01 (10mK), 0.1 (100mK), or 0.04 to simulate
-      /// 14 bit format.
-      /// \param[in] resolution Temperature linear resolution
-      public: virtual void SetLinearResolution(float _resolution);
-
-      /// \brief Check if there are any subscribers
-      /// \return True if there are subscribers, false otherwise
-      /// \todo(iche033) Make this function virtual on Garden
-      public: bool HasConnections() const;
-
-      /// \brief Create a camera in a scene
-      /// \return True on success.
-      private: bool CreateCamera();
-
-      /// \brief Callback that is triggered when the scene changes on
-      /// the Manager.
-      /// \param[in] _scene Pointer to the new scene.
-      private: void OnSceneChange(ignition::rendering::ScenePtr /*_scene*/)
-              { }
-
-      IGN_COMMON_WARN_IGNORE__DLL_INTERFACE_MISSING
-      /// \brief Data pointer for private data
-      /// \internal
-      private: std::unique_ptr<ThermalCameraSensorPrivate> dataPtr;
-      IGN_COMMON_WARN_RESUME__DLL_INTERFACE_MISSING
-    };
-    }
-  }
-}
-
-#endif
-=======
 #include <gz/sensors/ThermalCameraSensor.hh>
-#include <ignition/sensors/config.hh>
->>>>>>> 425359ef
+#include <ignition/sensors/config.hh>
--- conflicted
+++ resolved
@@ -15,140 +15,5 @@
  *
  */
 
-<<<<<<< HEAD
-#include <memory>
-#include <string>
-#include <utility>
-#include <type_traits>
-#include <vector>
-#include <sdf/sdf.hh>
-#include <ignition/common/SuppressWarning.hh>
-#include <ignition/common/Console.hh>
-#include <ignition/sensors/config.hh>
-#include <ignition/sensors/Export.hh>
-#include <ignition/sensors/Sensor.hh>
-#include <ignition/sensors/SensorFactory.hh>
-
-namespace ignition
-{
-  namespace sensors
-  {
-    // Inline bracket to help doxygen filtering.
-    inline namespace IGNITION_SENSORS_VERSION_NAMESPACE {
-    // Forward declarations
-    class ManagerPrivate;
-
-    /// \brief Loads and runs sensors
-    ///
-    ///   This class is responsible for loading and running sensors, and
-    ///   providing sensors with common environments to generat data from.
-    ///
-    ///   The primary interface through which to load a sensor is LoadSensor().
-    ///   This takes an sdf element pointer that should be configured with
-    ///   everything the sensor will need. Custom sensors configuration must
-    ///   be in the <plugin> tag of the sdf::Element. The manager will
-    ///   dynamically load the sensor library and update it.
-    /// \remarks This class is not thread safe.
-    class IGNITION_SENSORS_VISIBLE Manager
-    {
-      /// \brief constructor
-      public: Manager();
-
-      /// \brief destructor
-      public: virtual ~Manager();
-
-      /// \brief Initialize the sensor library without rendering or physics.
-      /// \return True if successfully initialized, false if not
-      public: bool Init();
-
-      /// \brief Create a sensor from an SDF ovject with a known sensor type.
-      /// \sa Sensor()
-      /// \param[in] _sdf An SDF element or DOM object.
-      /// \tparam SensorType Sensor type
-      /// \tparam SdfType It may be an `sdf::ElementPtr` containing a sensor or
-      /// an `sdf::Sensor`.
-      /// \return A pointer to the created sensor. Null returned on
-      /// error. The Manager keeps ownership of the pointer's lifetime.
-      public: template<typename SensorType, typename SdfType>
-              SensorType *CreateSensor(SdfType _sdf)
-              {
-                SensorFactory sensorFactory;
-                auto sensor = sensorFactory.CreateSensor<SensorType>(_sdf);
-                if (nullptr == sensor)
-                {
-                  ignerr << "Failed to create sensor." << std::endl;
-                  return nullptr;
-                }
-                auto result = sensor.get();
-                if (NO_SENSOR == this->AddSensor(std::move(sensor)))
-                {
-                  ignerr << "Failed to add sensor." << std::endl;
-                  return nullptr;
-                }
-                return result;
-              }
-
-      /// \brief Create a sensor from SDF without a known sensor type.
-      /// \sa Sensor()
-      /// \param[in] _sdf pointer to the sdf element
-      /// \return A sensor id that refers to the created sensor. NO_SENSOR
-      /// is returned on erro.
-      /// \deprecated Sensor registration is deprecated, so it's necessary to
-      /// provide the specific sensor type to create it. Use the templated
-      /// `CreateSensor` function.
-      public: ignition::sensors::SensorId IGN_DEPRECATED(6) CreateSensor(
-          sdf::ElementPtr _sdf);
-
-      /// \brief Create a sensor from SDF without a known sensor type.
-      /// \sa Sensor()
-      /// \param[in] _sdf SDF sensor DOM object
-      /// \return A sensor id that refers to the created sensor. NO_SENSOR
-      /// is returned on erro.
-      /// \deprecated Sensor registration is deprecated, so it's necessary to
-      /// provide the specific sensor type to create it. Use the templated
-      /// `CreateSensor` function.
-      public: ignition::sensors::SensorId IGN_DEPRECATED(6) CreateSensor(
-          const sdf::Sensor &_sdf);
-
-      /// \brief Add a sensor for this manager to manage.
-      /// \sa Sensor()
-      /// \param[in] _sensor Pointer to the sensor
-      /// \return A sensor id that refers to the created sensor. NO_SENSOR
-      /// is returned on error.
-      public: SensorId AddSensor(std::unique_ptr<Sensor> _sensor);
-
-      /// \brief Get an instance of a loaded sensor by sensor id
-      /// \param[in] _id Idenitifier of the sensor.
-      /// \return Pointer to the sensor, nullptr on error.
-      public: ignition::sensors::Sensor *Sensor(
-                  ignition::sensors::SensorId _id);
-
-      /// \brief Remove a sensor by ID
-      /// \param[in] _sensorId ID of the sensor to remove
-      /// \return True if the sensor exists and removed.
-      public: bool Remove(const ignition::sensors::SensorId _id);
-
-      /// \brief Run the sensor generation one step.
-      /// \param _time: The current simulated time
-      /// \param _force: If true, all sensors are forced to update. Otherwise
-      ///        a sensor will update based on it's Hz rate.
-      public: void RunOnce(const std::chrono::steady_clock::duration &_time,
-                  bool _force = false);
-
-      /// \brief Adds colon delimited paths sensor plugins may be
-      public: void IGN_DEPRECATED(6) AddPluginPaths(const std::string &_path);
-
-      IGN_COMMON_WARN_IGNORE__DLL_INTERFACE_MISSING
-      /// \brief private data pointer
-      private: std::unique_ptr<ManagerPrivate> dataPtr;
-      IGN_COMMON_WARN_RESUME__DLL_INTERFACE_MISSING
-    };
-    }
-  }
-}
-
-#endif
-=======
 #include <gz/sensors/Manager.hh>
-#include <ignition/sensors/config.hh>
->>>>>>> 425359ef
+#include <ignition/sensors/config.hh>
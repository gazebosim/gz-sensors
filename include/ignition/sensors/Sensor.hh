--- conflicted
+++ resolved
@@ -22,6 +22,7 @@
 
 #include <ignition/common/Time.hh>
 #include <ignition/math/Pose3.hh>
+#include <ignition/rendering/Scene.hh>
 #include <ignition/sensors/config.hh>
 #include <ignition/sensors/Export.hh>
 #include <sdf/sdf.hh>
@@ -143,8 +144,6 @@
       /// information for this sensor.
       public: sdf::ElementPtr SDF() const;
 
-<<<<<<< HEAD
-=======
       /// \brief Set the rendering scene.
       ///
       /// A sensor subclass should override this function if the subclass
@@ -154,7 +153,6 @@
       public: virtual void IGN_DEPRECATED(1) SetScene(
           ignition::rendering::ScenePtr _scene);
 
->>>>>>> 62628591
       /// \internal
       /// \brief Data pointer for private data
       private: std::unique_ptr<SensorPrivate> dataPtr;

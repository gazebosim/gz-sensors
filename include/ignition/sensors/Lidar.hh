--- conflicted
+++ resolved
@@ -236,15 +236,14 @@
       // Documentation inherited
       public: virtual bool IsActive() const;
 
-<<<<<<< HEAD
       /// \brief Check if there are any subscribers for sensor data
       /// \return True if there are subscribers, false otherwise
+      /// \todo(iche033) Make this function virtual on Garden
       public: bool HasConnections() const;
-=======
+
       /// \brief Get the visibility mask
       /// \return Visibility mask
       public: uint32_t VisibilityMask() const;
->>>>>>> debf56e3
 
       IGN_COMMON_WARN_IGNORE__DLL_INTERFACE_MISSING
       /// \brief Just a mutex for thread safety

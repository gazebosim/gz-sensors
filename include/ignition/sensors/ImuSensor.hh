--- conflicted
+++ resolved
@@ -159,9 +159,6 @@
       /// \return Gravity vectory in meters per second squared.
       public: math::Vector3d Gravity() const;
 
-<<<<<<< HEAD
-      IGN_UTILS_WARN_IGNORE__DLL_INTERFACE_MISSING
-=======
       /// \brief Specify the rotation offset of the coordinates of the World
       /// frame relative to a geo-referenced frame
       /// \param[in] _rot rotation offset
@@ -169,8 +166,7 @@
       public: void SetWorldFrameOrientation(
         const math::Quaterniond &_rot, WorldFrameEnumType _relativeTo);
 
-      IGN_COMMON_WARN_IGNORE__DLL_INTERFACE_MISSING
->>>>>>> 373e971c
+      IGN_UTILS_WARN_IGNORE__DLL_INTERFACE_MISSING
       /// \brief Data pointer for private data
       /// \internal
       private: std::unique_ptr<ImuSensorPrivate> dataPtr;

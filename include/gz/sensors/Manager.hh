/*
 * Copyright (C) 2017 Open Source Robotics Foundation
 *
 * Licensed under the Apache License, Version 2.0 (the "License");
 * you may not use this file except in compliance with the License.
 * You may obtain a copy of the License at
 *
 *     http://www.apache.org/licenses/LICENSE-2.0
 *
 * Unless required by applicable law or agreed to in writing, software
 * distributed under the License is distributed on an "AS IS" BASIS,
 * WITHOUT WARRANTIES OR CONDITIONS OF ANY KIND, either express or implied.
 * See the License for the specific language governing permissions and
 * limitations under the License.
 *
*/
#ifndef GZ_SENSORS_MANAGER_HH_
#define GZ_SENSORS_MANAGER_HH_

#include <memory>
#include <string>
#include <utility>
#include <type_traits>
#include <vector>
#include <sdf/sdf.hh>
#include <gz/utils/SuppressWarning.hh>
#include <gz/common/Console.hh>
#include <gz/sensors/config.hh>
#include <gz/sensors/Export.hh>
#include <gz/sensors/Sensor.hh>
#include <gz/sensors/SensorFactory.hh>

namespace gz
{
  namespace sensors
  {
    // Inline bracket to help doxygen filtering.
    inline namespace GZ_SENSORS_VERSION_NAMESPACE {
    // Forward declarations
    class ManagerPrivate;

    /// \brief Loads and runs sensors
    ///
    ///   This class is responsible for loading and running sensors, and
    ///   providing sensors with common environments to generat data from.
    ///
    ///   The primary interface through which to load a sensor is LoadSensor().
    ///   This takes an sdf element pointer that should be configured with
    ///   everything the sensor will need. Custom sensors configuration must
    ///   be in the `<plugin>` tag of the sdf::Element. The manager will
    ///   dynamically load the sensor library and update it.
    /// \remarks This class is not thread safe.
    class GZ_SENSORS_VISIBLE Manager
    {
      /// \brief constructor
      public: Manager();

      /// \brief destructor
      public: virtual ~Manager();

      /// \brief Initialize the sensor library without rendering or physics.
      /// \return True if successfully initialized, false if not
      public: bool Init();

      /// \brief Create a sensor from an SDF ovject with a known sensor type.
      /// \sa Sensor()
      /// \param[in] _sdf An SDF element or DOM object.
      /// \tparam SensorType Sensor type
      /// \tparam SdfType It may be an `sdf::ElementPtr` containing a sensor or
      /// an `sdf::Sensor`.
      /// \return A pointer to the created sensor. Null returned on
      /// error. The Manager keeps ownership of the pointer's lifetime.
      public: template<typename SensorType, typename SdfType>
              SensorType *CreateSensor(SdfType _sdf)
              {
                SensorFactory sensorFactory;
                auto sensor = sensorFactory.CreateSensor<SensorType>(_sdf);
                if (nullptr == sensor)
                {
                  gzerr << "Failed to create sensor." << std::endl;
                  return nullptr;
                }
                auto result = sensor.get();
                if (NO_SENSOR == this->AddSensor(std::move(sensor)))
                {
                  gzerr << "Failed to add sensor." << std::endl;
                  return nullptr;
                }
                return result;
              }

<<<<<<< HEAD
=======
      /// \brief Create a sensor from SDF without a known sensor type.
      ///
      ///   This creates sensors by looking at the given sdf element.
      ///   Sensors created with this API offer an gz-transport interface.
      ///   If you need a direct C++ interface to the data, you must get the
      ///   sensor pointer and cast to the correct type.
      ///
      ///   A `<sensor>` tag may have multiple `<plugin>` tags. A SensorId will
      ///   be returned for each plugin that is described in SDF.
      ///   If there are no `<plugin>` tags then one of the plugins shipped with
      ///   this library will be loaded. For example, a `<sensor>` tag with
      ///   `<camera>` but no `<plugin>` will load a CameraSensor from
      ///   gz-sensors-camera.
      /// \sa Sensor()
      /// \param[in] _sdf pointer to the sdf element
      /// \return A sensor id that refers to the created sensor. NO_SENSOR
      /// is returned on erro.
      /// \deprecated Sensor registration is deprecated, so it's necessary to
      /// provide the specific sensor type to create it. Use the templated
      /// `CreateSensor` function.
      public: gz::sensors::SensorId GZ_DEPRECATED(6) CreateSensor(
          sdf::ElementPtr _sdf);

      /// \brief Create a sensor from SDF without a known sensor type.
      ///
      ///   This creates sensors by looking at the given sdf element.
      ///   Sensors created with this API offer an gz-transport interface.
      ///   If you need a direct C++ interface to the data, you must get the
      ///   sensor pointer and cast to the correct type.
      ///
      ///   A `<sensor>` tag may have multiple `<plugin>` tags. A SensorId will
      ///   be returned for each plugin that is described in SDF.
      ///   If there are no `<plugin>` tags then one of the plugins shipped with
      ///   this library will be loaded. For example, a `<sensor>` tag with
      ///   `<camera>` but no `<plugin>` will load a CameraSensor from
      ///   gz-sensors-camera.
      /// \sa Sensor()
      /// \param[in] _sdf SDF sensor DOM object
      /// \return A sensor id that refers to the created sensor. NO_SENSOR
      /// is returned on erro.
      /// \deprecated Sensor registration is deprecated, so it's necessary to
      /// provide the specific sensor type to create it. Use the templated
      /// `CreateSensor` function.
      public: gz::sensors::SensorId GZ_DEPRECATED(6) CreateSensor(
          const sdf::Sensor &_sdf);
>>>>>>> 51ac4486

      /// \brief Add a sensor for this manager to manage.
      /// \sa Sensor()
      /// \param[in] _sensor Pointer to the sensor
      /// \return A sensor id that refers to the created sensor. NO_SENSOR
      /// is returned on error.
      public: SensorId AddSensor(std::unique_ptr<Sensor> _sensor);

      /// \brief Get an instance of a loaded sensor by sensor id
      /// \param[in] _id Idenitifier of the sensor.
      /// \return Pointer to the sensor, nullptr on error.
      public: gz::sensors::Sensor *Sensor(
                  gz::sensors::SensorId _id);

      /// \brief Remove a sensor by ID
      /// \param[in] _id ID of the sensor to remove
      /// \return True if the sensor exists and removed.
      public: bool Remove(const gz::sensors::SensorId _id);

      /// \brief Run the sensor generation one step.
      /// \param _time: The current simulated time
      /// \param _force: If true, all sensors are forced to update. Otherwise
      ///        a sensor will update based on it's Hz rate.
      public: void RunOnce(const std::chrono::steady_clock::duration &_time,
                  bool _force = false);

      GZ_UTILS_WARN_IGNORE__DLL_INTERFACE_MISSING
      /// \brief private data pointer
      private: std::unique_ptr<ManagerPrivate> dataPtr;
      GZ_UTILS_WARN_RESUME__DLL_INTERFACE_MISSING
    };
    }
  }
}

#endif<|MERGE_RESOLUTION|>--- conflicted
+++ resolved
@@ -89,54 +89,6 @@
                 return result;
               }
 
-<<<<<<< HEAD
-=======
-      /// \brief Create a sensor from SDF without a known sensor type.
-      ///
-      ///   This creates sensors by looking at the given sdf element.
-      ///   Sensors created with this API offer an gz-transport interface.
-      ///   If you need a direct C++ interface to the data, you must get the
-      ///   sensor pointer and cast to the correct type.
-      ///
-      ///   A `<sensor>` tag may have multiple `<plugin>` tags. A SensorId will
-      ///   be returned for each plugin that is described in SDF.
-      ///   If there are no `<plugin>` tags then one of the plugins shipped with
-      ///   this library will be loaded. For example, a `<sensor>` tag with
-      ///   `<camera>` but no `<plugin>` will load a CameraSensor from
-      ///   gz-sensors-camera.
-      /// \sa Sensor()
-      /// \param[in] _sdf pointer to the sdf element
-      /// \return A sensor id that refers to the created sensor. NO_SENSOR
-      /// is returned on erro.
-      /// \deprecated Sensor registration is deprecated, so it's necessary to
-      /// provide the specific sensor type to create it. Use the templated
-      /// `CreateSensor` function.
-      public: gz::sensors::SensorId GZ_DEPRECATED(6) CreateSensor(
-          sdf::ElementPtr _sdf);
-
-      /// \brief Create a sensor from SDF without a known sensor type.
-      ///
-      ///   This creates sensors by looking at the given sdf element.
-      ///   Sensors created with this API offer an gz-transport interface.
-      ///   If you need a direct C++ interface to the data, you must get the
-      ///   sensor pointer and cast to the correct type.
-      ///
-      ///   A `<sensor>` tag may have multiple `<plugin>` tags. A SensorId will
-      ///   be returned for each plugin that is described in SDF.
-      ///   If there are no `<plugin>` tags then one of the plugins shipped with
-      ///   this library will be loaded. For example, a `<sensor>` tag with
-      ///   `<camera>` but no `<plugin>` will load a CameraSensor from
-      ///   gz-sensors-camera.
-      /// \sa Sensor()
-      /// \param[in] _sdf SDF sensor DOM object
-      /// \return A sensor id that refers to the created sensor. NO_SENSOR
-      /// is returned on erro.
-      /// \deprecated Sensor registration is deprecated, so it's necessary to
-      /// provide the specific sensor type to create it. Use the templated
-      /// `CreateSensor` function.
-      public: gz::sensors::SensorId GZ_DEPRECATED(6) CreateSensor(
-          const sdf::Sensor &_sdf);
->>>>>>> 51ac4486
 
       /// \brief Add a sensor for this manager to manage.
       /// \sa Sensor()
